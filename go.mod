module github.com/supabase/cli

go 1.20

require (
	github.com/BurntSushi/toml v1.3.2
	github.com/charmbracelet/bubbles v0.16.1
	github.com/charmbracelet/bubbletea v0.24.2
	github.com/charmbracelet/glamour v0.6.0
	github.com/charmbracelet/lipgloss v0.7.1
	github.com/containers/common v0.55.2
	github.com/deepmap/oapi-codegen v1.13.0
	github.com/docker/cli v24.0.5+incompatible
	github.com/docker/docker v24.0.5+incompatible
	github.com/docker/go-connections v0.4.0
	github.com/go-git/go-git/v5 v5.8.1
	github.com/go-xmlfmt/xmlfmt v1.1.2
	github.com/golang-jwt/jwt/v5 v5.0.0
	github.com/google/go-github/v53 v53.2.0
	github.com/google/uuid v1.3.0
	github.com/jackc/pgx/v4 v4.18.1
	github.com/joho/godotenv v1.5.1
	github.com/matoous/go-nanoid/v2 v2.0.0
	github.com/mattn/go-isatty v0.0.19
	github.com/muesli/reflow v0.3.0
	github.com/spf13/cobra v1.7.0
	github.com/spf13/viper v1.16.0
	github.com/withfig/autocomplete-tools/packages/cobra v1.2.0
	github.com/zalando/go-keyring v0.2.3
	gopkg.in/yaml.v3 v3.0.1
)

require (
	dario.cat/mergo v1.0.0 // indirect
	github.com/ProtonMail/go-crypto v0.0.0-20230717121422-5aa5874ade95 // indirect
	github.com/acomagu/bufpipe v1.0.4 // indirect
	github.com/alessio/shellescape v1.4.1 // indirect
	github.com/apapsch/go-jsonmerge/v2 v2.0.0 // indirect
	github.com/atotto/clipboard v0.1.4 // indirect
	github.com/aymanbagabas/go-osc52/v2 v2.0.1 // indirect
	github.com/beorn7/perks v1.0.1 // indirect
	github.com/bytedance/sonic v1.9.1 // indirect
	github.com/cespare/xxhash/v2 v2.2.0 // indirect
	github.com/chenzhuoyu/base64x v0.0.0-20221115062448-fe3a3abad311 // indirect
	github.com/cloudflare/circl v1.3.3 // indirect
	github.com/containers/storage v1.48.0 // indirect
	github.com/danieljoos/wincred v1.2.0 // indirect
	github.com/davecgh/go-spew v1.1.1 // indirect
	github.com/docker/docker-credential-helpers v0.7.0 // indirect
	github.com/docker/go v1.5.1-1.0.20160303222718-d30aec9fd63c // indirect
	github.com/docker/go-metrics v0.0.1 // indirect
	github.com/emirpasic/gods v1.18.1 // indirect
	github.com/fvbommel/sortorder v1.1.0 // indirect
	github.com/gabriel-vasile/mimetype v1.4.2 // indirect
	github.com/getkin/kin-openapi v0.117.0 // indirect
	github.com/gin-contrib/sse v0.1.0 // indirect
	github.com/go-git/gcfg v1.5.1-0.20230307220236-3a3c6141e376 // indirect
	github.com/go-git/go-billy/v5 v5.4.1 // indirect
	github.com/go-openapi/jsonpointer v0.19.5 // indirect
	github.com/go-openapi/swag v0.22.4 // indirect
	github.com/go-playground/locales v0.14.1 // indirect
	github.com/go-playground/universal-translator v0.18.1 // indirect
	github.com/go-playground/validator/v10 v10.14.0 // indirect
	github.com/goccy/go-json v0.10.2 // indirect
	github.com/godbus/dbus/v5 v5.1.0 // indirect
	github.com/golang/groupcache v0.0.0-20210331224755-41bb18bfe9da // indirect
	github.com/golang/protobuf v1.5.3 // indirect
	github.com/google/go-querystring v1.1.0 // indirect
	github.com/google/shlex v0.0.0-20191202100458-e7afc7fbc510 // indirect
	github.com/gorilla/mux v1.8.0 // indirect
	github.com/gorilla/websocket v1.4.2 // indirect
	github.com/h2non/parth v0.0.0-20190131123155-b4df798d6542 // indirect
	github.com/imdario/mergo v0.3.15 // indirect
	github.com/invopop/yaml v0.1.0 // indirect
	github.com/jbenet/go-context v0.0.0-20150711004518-d14ea06fba99 // indirect
	github.com/josharian/intern v1.0.0 // indirect
	github.com/json-iterator/go v1.1.12 // indirect
	github.com/kevinburke/ssh_config v1.2.0 // indirect
	github.com/klauspost/cpuid/v2 v2.2.4 // indirect
	github.com/labstack/echo/v4 v4.10.2 // indirect
	github.com/labstack/gommon v0.4.0 // indirect
	github.com/leodido/go-urn v1.2.4 // indirect
	github.com/mailru/easyjson v0.7.7 // indirect
	github.com/mattn/go-colorable v0.1.13 // indirect
	github.com/mattn/go-localereader v0.0.1 // indirect
	github.com/matttproud/golang_protobuf_extensions v1.0.1 // indirect
	github.com/miekg/pkcs11 v1.1.1 // indirect
	github.com/moby/sys/sequential v0.5.0 // indirect
	github.com/modern-go/concurrent v0.0.0-20180306012644-bacd9c7ef1dd // indirect
	github.com/modern-go/reflect2 v1.0.2 // indirect
	github.com/mohae/deepcopy v0.0.0-20170929034955-c48cc78d4826 // indirect
	github.com/muesli/cancelreader v0.2.2 // indirect
	github.com/pelletier/go-toml/v2 v2.0.8 // indirect
	github.com/perimeterx/marshmallow v1.1.4 // indirect
	github.com/pjbgf/sha1cd v0.3.0 // indirect
	github.com/pmezard/go-difflib v1.0.0 // indirect
	github.com/prometheus/client_golang v1.11.1 // indirect
	github.com/prometheus/client_model v0.2.0 // indirect
	github.com/prometheus/common v0.26.0 // indirect
	github.com/prometheus/procfs v0.6.0 // indirect
	github.com/sahilm/fuzzy v0.1.0 // indirect
	github.com/sergi/go-diff v1.1.0 // indirect
	github.com/skeema/knownhosts v1.2.0 // indirect
	github.com/stretchr/objx v0.5.0 // indirect
	github.com/theupdateframework/notary v0.7.0 // indirect
	github.com/twitchyliquid64/golang-asm v0.15.1 // indirect
	github.com/ugorji/go/codec v1.2.11 // indirect
	github.com/valyala/bytebufferpool v1.0.0 // indirect
	github.com/valyala/fasttemplate v1.2.2 // indirect
	github.com/xanzy/ssh-agent v0.3.3 // indirect
	github.com/xeipuuv/gojsonpointer v0.0.0-20180127040702-4e3ac2762d5f // indirect
	github.com/xeipuuv/gojsonreference v0.0.0-20180127040603-bd5ef7bd5415 // indirect
	github.com/xeipuuv/gojsonschema v1.2.0 // indirect
	golang.org/x/arch v0.3.0 // indirect
	golang.org/x/mod v0.10.0 // indirect
	golang.org/x/sync v0.3.0 // indirect
	golang.org/x/tools v0.9.3 // indirect
	google.golang.org/appengine v1.6.7 // indirect
	gopkg.in/warnings.v0 v0.1.2 // indirect
	gotest.tools/v3 v3.0.3 // indirect
)

require (
	github.com/Azure/go-ansiterm v0.0.0-20230124172434-306776ec8161 // indirect
	github.com/Microsoft/go-winio v0.6.1 // indirect
	github.com/Netflix/go-env v0.0.0-20220526054621-78278af1949d
	github.com/alecthomas/chroma v0.10.0 // indirect
	github.com/aymerick/douceur v0.2.0 // indirect
	github.com/charmbracelet/harmonica v0.2.0 // indirect
	github.com/containerd/console v1.0.4-0.20230313162750-1ae8d489ac81 // indirect
	github.com/dlclark/regexp2 v1.7.0 // indirect
	github.com/docker/distribution v2.8.2+incompatible // indirect
	github.com/docker/go-units v0.5.0
	github.com/fsnotify/fsnotify v1.6.0 // indirect
	github.com/gin-gonic/gin v1.9.1
	github.com/gogo/protobuf v1.3.2 // indirect
	github.com/gorilla/css v1.0.0 // indirect
	github.com/hashicorp/hcl v1.0.0 // indirect
	github.com/inconshreveable/mousetrap v1.1.0 // indirect
	github.com/jackc/chunkreader/v2 v2.0.1 // indirect
	github.com/jackc/pgconn v1.14.1
	github.com/jackc/pgerrcode v0.0.0-20220416144525-469b46aa5efa
	github.com/jackc/pgio v1.0.0 // indirect
	github.com/jackc/pgmock v0.0.0-20210724152146-4ad1a8207f65
	github.com/jackc/pgpassfile v1.0.0 // indirect
	github.com/jackc/pgproto3/v2 v2.3.2
	github.com/jackc/pgservicefile v0.0.0-20221227161230-091c0ba34f0a // indirect
	github.com/jackc/pgtype v1.14.0
	github.com/lucasb-eyer/go-colorful v1.2.0 // indirect
	github.com/magiconair/properties v1.8.7 // indirect
	github.com/mattn/go-runewidth v0.0.14 // indirect
	github.com/microcosm-cc/bluemonday v1.0.21 // indirect
	github.com/mitchellh/mapstructure v1.5.0
	github.com/moby/term v0.0.0-20220808134915-39b0c02b01ae // indirect
	github.com/morikuni/aec v1.0.0 // indirect
	github.com/muesli/ansi v0.0.0-20211031195517-c9f0611b6c70 // indirect
	github.com/muesli/termenv v0.15.1 // indirect
	github.com/olekukonko/tablewriter v0.0.5 // indirect
	github.com/opencontainers/go-digest v1.0.0 // indirect
	github.com/opencontainers/image-spec v1.1.0-rc3 // indirect
	github.com/pkg/errors v0.9.1 // indirect
	github.com/rivo/uniseg v0.4.4 // indirect
	github.com/sirupsen/logrus v1.9.3 // indirect
	github.com/slack-go/slack v0.12.2
	github.com/spf13/afero v1.9.5
	github.com/spf13/cast v1.5.1 // indirect
	github.com/spf13/jwalterweatherman v1.1.0 // indirect
	github.com/spf13/pflag v1.0.5
	github.com/stretchr/testify v1.8.4
	github.com/subosito/gotenv v1.4.2 // indirect
	github.com/yuin/goldmark v1.5.2 // indirect
	github.com/yuin/goldmark-emoji v1.0.1 // indirect
<<<<<<< HEAD
	golang.org/x/crypto v0.12.0 // indirect
	golang.org/x/net v0.14.0 // indirect
	golang.org/x/oauth2 v0.11.0
	golang.org/x/sys v0.11.0 // indirect
	golang.org/x/term v0.11.0
	golang.org/x/text v0.12.0 // indirect
=======
	golang.org/x/crypto v0.11.0 // indirect
	golang.org/x/net v0.12.0 // indirect
	golang.org/x/oauth2 v0.10.0
	golang.org/x/sys v0.11.0 // indirect
	golang.org/x/term v0.11.0
	golang.org/x/text v0.11.0 // indirect
>>>>>>> 11d2876e
	google.golang.org/grpc v1.57.0
	google.golang.org/protobuf v1.31.0 // indirect
	gopkg.in/h2non/gock.v1 v1.1.2
	gopkg.in/ini.v1 v1.67.0 // indirect
	gopkg.in/yaml.v2 v2.4.0
)<|MERGE_RESOLUTION|>--- conflicted
+++ resolved
@@ -170,23 +170,14 @@
 	github.com/subosito/gotenv v1.4.2 // indirect
 	github.com/yuin/goldmark v1.5.2 // indirect
 	github.com/yuin/goldmark-emoji v1.0.1 // indirect
-<<<<<<< HEAD
 	golang.org/x/crypto v0.12.0 // indirect
 	golang.org/x/net v0.14.0 // indirect
 	golang.org/x/oauth2 v0.11.0
 	golang.org/x/sys v0.11.0 // indirect
 	golang.org/x/term v0.11.0
 	golang.org/x/text v0.12.0 // indirect
-=======
-	golang.org/x/crypto v0.11.0 // indirect
-	golang.org/x/net v0.12.0 // indirect
-	golang.org/x/oauth2 v0.10.0
-	golang.org/x/sys v0.11.0 // indirect
-	golang.org/x/term v0.11.0
-	golang.org/x/text v0.11.0 // indirect
->>>>>>> 11d2876e
 	google.golang.org/grpc v1.57.0
-	google.golang.org/protobuf v1.31.0 // indirect
+	google.golang.org/protobuf my v1.31.0 // indirect
 	gopkg.in/h2non/gock.v1 v1.1.2
 	gopkg.in/ini.v1 v1.67.0 // indirect
 	gopkg.in/yaml.v2 v2.4.0

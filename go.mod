module github.com/supabase/cli

<<<<<<< HEAD
go 1.24.1
=======
go 1.23.2
toolchain go1.24.1
>>>>>>> 24113390

require (
	github.com/BurntSushi/toml v1.5.0
	github.com/Netflix/go-env v0.1.2
	github.com/andybalholm/brotli v1.1.1
	github.com/cenkalti/backoff/v4 v4.3.0
	github.com/charmbracelet/bubbles v0.18.0
	github.com/charmbracelet/bubbletea v0.25.0
	github.com/charmbracelet/glamour v0.7.0
	github.com/charmbracelet/lipgloss v0.12.1
	github.com/containers/common v0.62.2
	github.com/docker/cli v28.0.4+incompatible
	github.com/docker/docker v28.0.2+incompatible
	github.com/docker/go-connections v0.5.0
	github.com/docker/go-units v0.5.0
	github.com/ecies/go/v2 v2.0.10
	github.com/getsentry/sentry-go v0.31.1
	github.com/go-errors/errors v1.5.1
	github.com/go-git/go-git/v5 v5.14.0
	github.com/go-viper/mapstructure/v2 v2.2.1
	github.com/go-xmlfmt/xmlfmt v1.1.3
	github.com/golang-jwt/jwt/v5 v5.2.2
	github.com/golangci/golangci-lint v1.64.8
	github.com/google/go-github/v62 v62.0.0
	github.com/google/go-querystring v1.1.0
	github.com/google/uuid v1.6.0
	github.com/h2non/gock v1.2.0
	github.com/jackc/pgconn v1.14.3
	github.com/jackc/pgerrcode v0.0.0-20240316143900-6e2875d9b438
	github.com/jackc/pgmock v0.0.0-20210724152146-4ad1a8207f65
	github.com/jackc/pgproto3/v2 v2.3.3
	github.com/jackc/pgtype v1.14.4
	github.com/jackc/pgx/v4 v4.18.3
	github.com/joho/godotenv v1.5.1
	github.com/muesli/reflow v0.3.0
	github.com/oapi-codegen/oapi-codegen/v2 v2.4.1
	github.com/oapi-codegen/runtime v1.1.1
	github.com/slack-go/slack v0.16.0
	github.com/spf13/afero v1.14.0
	github.com/spf13/cobra v1.9.1
	github.com/spf13/pflag v1.0.6
	github.com/spf13/viper v1.20.1
	github.com/stretchr/testify v1.10.0
	github.com/stripe/pg-schema-diff v0.8.0
	github.com/tidwall/jsonc v0.3.2
	github.com/withfig/autocomplete-tools/packages/cobra v1.2.0
	github.com/zalando/go-keyring v0.2.6
	go.opentelemetry.io/otel v1.35.0
	golang.org/x/mod v0.24.0
	golang.org/x/oauth2 v0.28.0
	golang.org/x/term v0.30.0
	google.golang.org/grpc v1.71.0
	gopkg.in/yaml.v3 v3.0.1
	gotest.tools/gotestsum v1.12.1
)

require (
	4d63.com/gocheckcompilerdirectives v1.3.0 // indirect
	4d63.com/gochecknoglobals v0.2.2 // indirect
	al.essio.dev/pkg/shellescape v1.5.1 // indirect
	dario.cat/mergo v1.0.1 // indirect
	github.com/4meepo/tagalign v1.4.2 // indirect
	github.com/Abirdcfly/dupword v0.1.3 // indirect
	github.com/Antonboom/errname v1.0.0 // indirect
	github.com/Antonboom/nilnil v1.0.1 // indirect
	github.com/Antonboom/testifylint v1.5.2 // indirect
	github.com/Azure/go-ansiterm v0.0.0-20250102033503-faa5f7b0171c // indirect
	github.com/Crocmagnon/fatcontext v0.7.1 // indirect
	github.com/Djarvur/go-err113 v0.0.0-20210108212216-aea10b59be24 // indirect
	github.com/GaijinEntertainment/go-exhaustruct/v3 v3.3.1 // indirect
	github.com/Masterminds/semver/v3 v3.3.0 // indirect
	github.com/Microsoft/go-winio v0.6.2 // indirect
	github.com/OpenPeeDeeP/depguard/v2 v2.2.1 // indirect
	github.com/ProtonMail/go-crypto v1.1.5 // indirect
	github.com/alecthomas/chroma/v2 v2.8.0 // indirect
	github.com/alecthomas/go-check-sumtype v0.3.1 // indirect
	github.com/alexkohler/nakedret/v2 v2.0.5 // indirect
	github.com/alexkohler/prealloc v1.0.0 // indirect
	github.com/alingse/asasalint v0.0.11 // indirect
	github.com/alingse/nilnesserr v0.1.2 // indirect
	github.com/apapsch/go-jsonmerge/v2 v2.0.0 // indirect
	github.com/ashanbrown/forbidigo v1.6.0 // indirect
	github.com/ashanbrown/makezero v1.2.0 // indirect
	github.com/atotto/clipboard v0.1.4 // indirect
	github.com/aymanbagabas/go-osc52/v2 v2.0.1 // indirect
	github.com/aymerick/douceur v0.2.0 // indirect
	github.com/beorn7/perks v1.0.1 // indirect
	github.com/bitfield/gotestdox v0.2.2 // indirect
	github.com/bkielbasa/cyclop v1.2.3 // indirect
	github.com/blizzy78/varnamelen v0.8.0 // indirect
	github.com/bombsimon/wsl/v4 v4.5.0 // indirect
	github.com/breml/bidichk v0.3.2 // indirect
	github.com/breml/errchkjson v0.4.0 // indirect
	github.com/butuzov/ireturn v0.3.1 // indirect
	github.com/butuzov/mirror v1.3.0 // indirect
	github.com/catenacyber/perfsprint v0.8.2 // indirect
	github.com/ccojocar/zxcvbn-go v1.0.2 // indirect
	github.com/cespare/xxhash/v2 v2.3.0 // indirect
	github.com/charithe/durationcheck v0.0.10 // indirect
	github.com/charmbracelet/harmonica v0.2.0 // indirect
	github.com/charmbracelet/x/ansi v0.1.4 // indirect
	github.com/chavacava/garif v0.1.0 // indirect
	github.com/ckaznocha/intrange v0.3.0 // indirect
	github.com/cloudflare/circl v1.6.0 // indirect
	github.com/containerd/console v1.0.4-0.20230313162750-1ae8d489ac81 // indirect
	github.com/containerd/log v0.1.0 // indirect
	github.com/containers/storage v1.57.2 // indirect
	github.com/curioswitch/go-reassign v0.3.0 // indirect
	github.com/cyphar/filepath-securejoin v0.4.1 // indirect
	github.com/daixiang0/gci v0.13.5 // indirect
	github.com/danieljoos/wincred v1.2.2 // indirect
	github.com/davecgh/go-spew v1.1.2-0.20180830191138-d8f796af33cc // indirect
	github.com/decred/dcrd/dcrec/secp256k1/v4 v4.3.0 // indirect
	github.com/denis-tingaikin/go-header v0.5.0 // indirect
	github.com/distribution/reference v0.6.0 // indirect
	github.com/dlclark/regexp2 v1.11.0 // indirect
	github.com/dnephin/pflag v1.0.7 // indirect
	github.com/docker/distribution v2.8.3+incompatible // indirect
	github.com/docker/docker-credential-helpers v0.8.2 // indirect
	github.com/docker/go-metrics v0.0.1 // indirect
	github.com/docker/libtrust v0.0.0-20160708172513-aabc10ec26b7 // indirect
	github.com/dprotaso/go-yit v0.0.0-20220510233725-9ba8df137936 // indirect
	github.com/emirpasic/gods v1.18.1 // indirect
	github.com/ethereum/go-ethereum v1.14.13 // indirect
	github.com/ettle/strcase v0.2.0 // indirect
	github.com/fatih/color v1.18.0 // indirect
	github.com/fatih/structtag v1.2.0 // indirect
	github.com/felixge/httpsnoop v1.0.4 // indirect
	github.com/firefart/nonamedreturns v1.0.5 // indirect
	github.com/fsnotify/fsnotify v1.8.0 // indirect
	github.com/fvbommel/sortorder v1.1.0 // indirect
	github.com/fzipp/gocyclo v0.6.0 // indirect
	github.com/getkin/kin-openapi v0.127.0 // indirect
	github.com/ghostiam/protogetter v0.3.9 // indirect
	github.com/go-critic/go-critic v0.12.0 // indirect
	github.com/go-git/gcfg v1.5.1-0.20230307220236-3a3c6141e376 // indirect
	github.com/go-git/go-billy/v5 v5.6.2 // indirect
	github.com/go-logr/logr v1.4.2 // indirect
	github.com/go-logr/stdr v1.2.2 // indirect
	github.com/go-openapi/jsonpointer v0.21.0 // indirect
	github.com/go-openapi/swag v0.23.0 // indirect
	github.com/go-toolsmith/astcast v1.1.0 // indirect
	github.com/go-toolsmith/astcopy v1.1.0 // indirect
	github.com/go-toolsmith/astequal v1.2.0 // indirect
	github.com/go-toolsmith/astfmt v1.1.0 // indirect
	github.com/go-toolsmith/astp v1.1.0 // indirect
	github.com/go-toolsmith/strparse v1.1.0 // indirect
	github.com/go-toolsmith/typep v1.1.0 // indirect
	github.com/gobwas/glob v0.2.3 // indirect
	github.com/godbus/dbus/v5 v5.1.0 // indirect
	github.com/gofrs/flock v0.12.1 // indirect
	github.com/gogo/protobuf v1.3.2 // indirect
	github.com/golang/groupcache v0.0.0-20241129210726-2c02b8208cf8 // indirect
	github.com/golang/protobuf v1.5.4 // indirect
	github.com/golangci/dupl v0.0.0-20250308024227-f665c8d69b32 // indirect
	github.com/golangci/go-printf-func-name v0.1.0 // indirect
	github.com/golangci/gofmt v0.0.0-20250106114630-d62b90e6713d // indirect
	github.com/golangci/misspell v0.6.0 // indirect
	github.com/golangci/plugin-module-register v0.1.1 // indirect
	github.com/golangci/revgrep v0.8.0 // indirect
	github.com/golangci/unconvert v0.0.0-20240309020433-c5143eacb3ed // indirect
	github.com/google/go-cmp v0.7.0 // indirect
	github.com/google/shlex v0.0.0-20191202100458-e7afc7fbc510 // indirect
	github.com/gordonklaus/ineffassign v0.1.0 // indirect
	github.com/gorilla/css v1.0.0 // indirect
	github.com/gorilla/mux v1.8.1 // indirect
	github.com/gorilla/websocket v1.5.0 // indirect
	github.com/gostaticanalysis/analysisutil v0.7.1 // indirect
	github.com/gostaticanalysis/comment v1.5.0 // indirect
	github.com/gostaticanalysis/forcetypeassert v0.2.0 // indirect
	github.com/gostaticanalysis/nilerr v0.1.1 // indirect
	github.com/grpc-ecosystem/grpc-gateway/v2 v2.25.1 // indirect
	github.com/h2non/parth v0.0.0-20190131123155-b4df798d6542 // indirect
	github.com/hashicorp/go-immutable-radix/v2 v2.1.0 // indirect
	github.com/hashicorp/go-version v1.7.0 // indirect
	github.com/hashicorp/golang-lru/v2 v2.0.7 // indirect
	github.com/hexops/gotextdiff v1.0.3 // indirect
	github.com/inconshreveable/mousetrap v1.1.0 // indirect
	github.com/invopop/yaml v0.3.1 // indirect
	github.com/jackc/chunkreader/v2 v2.0.1 // indirect
	github.com/jackc/pgio v1.0.0 // indirect
	github.com/jackc/pgpassfile v1.0.0 // indirect
	github.com/jackc/pgservicefile v0.0.0-20221227161230-091c0ba34f0a // indirect
	github.com/jbenet/go-context v0.0.0-20150711004518-d14ea06fba99 // indirect
	github.com/jgautheron/goconst v1.7.1 // indirect
	github.com/jingyugao/rowserrcheck v1.1.1 // indirect
	github.com/jjti/go-spancheck v0.6.4 // indirect
	github.com/josharian/intern v1.0.0 // indirect
	github.com/julz/importas v0.2.0 // indirect
	github.com/karamaru-alpha/copyloopvar v1.2.1 // indirect
	github.com/kevinburke/ssh_config v1.2.0 // indirect
	github.com/kisielk/errcheck v1.9.0 // indirect
	github.com/kkHAIKE/contextcheck v1.1.6 // indirect
	github.com/kr/pretty v0.3.1 // indirect
	github.com/kr/text v0.2.0 // indirect
	github.com/kulti/thelper v0.6.3 // indirect
	github.com/kunwardeep/paralleltest v1.0.10 // indirect
	github.com/lasiar/canonicalheader v1.1.2 // indirect
	github.com/ldez/exptostd v0.4.2 // indirect
	github.com/ldez/gomoddirectives v0.6.1 // indirect
	github.com/ldez/grignotin v0.9.0 // indirect
	github.com/ldez/tagliatelle v0.7.1 // indirect
	github.com/ldez/usetesting v0.4.2 // indirect
	github.com/leonklingele/grouper v1.1.2 // indirect
	github.com/lib/pq v1.10.9 // indirect
	github.com/lucasb-eyer/go-colorful v1.2.0 // indirect
	github.com/macabu/inamedparam v0.1.3 // indirect
	github.com/mailru/easyjson v0.7.7 // indirect
	github.com/maratori/testableexamples v1.0.0 // indirect
	github.com/maratori/testpackage v1.1.1 // indirect
	github.com/matoous/godox v1.1.0 // indirect
	github.com/mattn/go-colorable v0.1.14 // indirect
	github.com/mattn/go-isatty v0.0.20 // indirect
	github.com/mattn/go-localereader v0.0.1 // indirect
	github.com/mattn/go-runewidth v0.0.16 // indirect
	github.com/matttproud/golang_protobuf_extensions v1.0.2-0.20181231171920-c182affec369 // indirect
	github.com/mgechev/revive v1.7.0 // indirect
	github.com/microcosm-cc/bluemonday v1.0.25 // indirect
	github.com/mitchellh/go-homedir v1.1.0 // indirect
	github.com/mitchellh/hashstructure/v2 v2.0.2 // indirect
	github.com/moby/docker-image-spec v1.3.1 // indirect
	github.com/moby/sys/sequential v0.6.0 // indirect
	github.com/moby/term v0.5.2 // indirect
	github.com/mohae/deepcopy v0.0.0-20170929034955-c48cc78d4826 // indirect
	github.com/moricho/tparallel v0.3.2 // indirect
	github.com/morikuni/aec v1.0.0 // indirect
	github.com/muesli/ansi v0.0.0-20211018074035-2e021307bc4b // indirect
	github.com/muesli/cancelreader v0.2.2 // indirect
	github.com/muesli/termenv v0.15.2 // indirect
	github.com/nakabonne/nestif v0.3.1 // indirect
	github.com/nishanths/exhaustive v0.12.0 // indirect
	github.com/nishanths/predeclared v0.2.2 // indirect
	github.com/nunnatsa/ginkgolinter v0.19.1 // indirect
	github.com/olekukonko/tablewriter v0.0.5 // indirect
	github.com/opencontainers/go-digest v1.0.0 // indirect
	github.com/opencontainers/image-spec v1.1.0 // indirect
	github.com/pelletier/go-toml/v2 v2.2.3 // indirect
	github.com/perimeterx/marshmallow v1.1.5 // indirect
	github.com/pjbgf/sha1cd v0.3.2 // indirect
	github.com/pkg/errors v0.9.1 // indirect
	github.com/pmezard/go-difflib v1.0.1-0.20181226105442-5d4384ee4fb2 // indirect
	github.com/polyfloyd/go-errorlint v1.7.1 // indirect
	github.com/prometheus/client_golang v1.12.1 // indirect
	github.com/prometheus/client_model v0.2.1-0.20210607210712-147c58e9608a // indirect
	github.com/prometheus/common v0.32.1 // indirect
	github.com/prometheus/procfs v0.7.3 // indirect
	github.com/quasilyte/go-ruleguard v0.4.3-0.20240823090925-0fe6f58b47b1 // indirect
	github.com/quasilyte/go-ruleguard/dsl v0.3.22 // indirect
	github.com/quasilyte/gogrep v0.5.0 // indirect
	github.com/quasilyte/regex/syntax v0.0.0-20210819130434-b3f0c404a727 // indirect
	github.com/quasilyte/stdinfo v0.0.0-20220114132959-f7386bf02567 // indirect
	github.com/raeperd/recvcheck v0.2.0 // indirect
	github.com/rivo/uniseg v0.4.7 // indirect
	github.com/rogpeppe/go-internal v1.14.1 // indirect
	github.com/ryancurrah/gomodguard v1.3.5 // indirect
	github.com/ryanrolds/sqlclosecheck v0.5.1 // indirect
	github.com/sagikazarmark/locafero v0.7.0 // indirect
	github.com/sahilm/fuzzy v0.1.1-0.20230530133925-c48e322e2a8f // indirect
	github.com/sanposhiho/wastedassign/v2 v2.1.0 // indirect
	github.com/santhosh-tekuri/jsonschema/v6 v6.0.1 // indirect
	github.com/sashamelentyev/interfacebloat v1.1.0 // indirect
	github.com/sashamelentyev/usestdlibvars v1.28.0 // indirect
	github.com/securego/gosec/v2 v2.22.2 // indirect
	github.com/sergi/go-diff v1.3.2-0.20230802210424-5b0b94c5c0d3 // indirect
	github.com/sirupsen/logrus v1.9.3 // indirect
	github.com/sivchari/containedctx v1.0.3 // indirect
	github.com/sivchari/tenv v1.12.1 // indirect
	github.com/skeema/knownhosts v1.3.1 // indirect
	github.com/sonatard/noctx v0.1.0 // indirect
	github.com/sourcegraph/conc v0.3.0 // indirect
	github.com/sourcegraph/go-diff v0.7.0 // indirect
	github.com/speakeasy-api/openapi-overlay v0.9.0 // indirect
	github.com/spf13/cast v1.7.1 // indirect
	github.com/ssgreg/nlreturn/v2 v2.2.1 // indirect
	github.com/stbenjam/no-sprintf-host-port v0.2.0 // indirect
	github.com/stretchr/objx v0.5.2 // indirect
	github.com/subosito/gotenv v1.6.0 // indirect
	github.com/tdakkota/asciicheck v0.4.1 // indirect
	github.com/tetafro/godot v1.5.0 // indirect
	github.com/theupdateframework/notary v0.7.0 // indirect
	github.com/timakin/bodyclose v0.0.0-20241017074812-ed6a65f985e3 // indirect
	github.com/timonwong/loggercheck v0.10.1 // indirect
	github.com/tomarrell/wrapcheck/v2 v2.10.0 // indirect
	github.com/tommy-muehle/go-mnd/v2 v2.5.1 // indirect
	github.com/ultraware/funlen v0.2.0 // indirect
	github.com/ultraware/whitespace v0.2.0 // indirect
	github.com/uudashr/gocognit v1.2.0 // indirect
	github.com/uudashr/iface v1.3.1 // indirect
	github.com/vmware-labs/yaml-jsonpath v0.3.2 // indirect
	github.com/xanzy/ssh-agent v0.3.3 // indirect
	github.com/xeipuuv/gojsonpointer v0.0.0-20180127040702-4e3ac2762d5f // indirect
	github.com/xeipuuv/gojsonreference v0.0.0-20180127040603-bd5ef7bd5415 // indirect
	github.com/xeipuuv/gojsonschema v1.2.0 // indirect
	github.com/xen0n/gosmopolitan v1.2.2 // indirect
	github.com/yagipy/maintidx v1.0.0 // indirect
	github.com/yeya24/promlinter v0.3.0 // indirect
	github.com/ykadowak/zerologlint v0.1.5 // indirect
	github.com/yuin/goldmark v1.5.4 // indirect
	github.com/yuin/goldmark-emoji v1.0.2 // indirect
	gitlab.com/bosi/decorder v0.4.2 // indirect
	go-simpler.org/musttag v0.13.0 // indirect
	go-simpler.org/sloglint v0.9.0 // indirect
	go.opentelemetry.io/auto/sdk v1.1.0 // indirect
	go.opentelemetry.io/contrib/instrumentation/net/http/otelhttp v0.59.0 // indirect
	go.opentelemetry.io/otel/exporters/otlp/otlpmetric/otlpmetricgrpc v1.34.0 // indirect
	go.opentelemetry.io/otel/exporters/otlp/otlptrace v1.34.0 // indirect
	go.opentelemetry.io/otel/exporters/otlp/otlptrace/otlptracegrpc v1.34.0 // indirect
	go.opentelemetry.io/otel/exporters/otlp/otlptrace/otlptracehttp v1.34.0 // indirect
	go.opentelemetry.io/otel/metric v1.35.0 // indirect
	go.opentelemetry.io/otel/sdk v1.34.0 // indirect
	go.opentelemetry.io/otel/sdk/metric v1.34.0 // indirect
	go.opentelemetry.io/otel/trace v1.35.0 // indirect
	go.opentelemetry.io/proto/otlp v1.5.0 // indirect
	go.uber.org/atomic v1.9.0 // indirect
	go.uber.org/automaxprocs v1.6.0 // indirect
	go.uber.org/multierr v1.9.0 // indirect
	go.uber.org/zap v1.24.0 // indirect
	golang.org/x/crypto v0.36.0 // indirect
	golang.org/x/exp/typeparams v0.0.0-20250210185358-939b2ce775ac // indirect
	golang.org/x/net v0.37.0 // indirect
	golang.org/x/sync v0.12.0 // indirect
	golang.org/x/sys v0.31.0 // indirect
	golang.org/x/text v0.23.0 // indirect
	golang.org/x/tools v0.31.0 // indirect
	google.golang.org/genproto/googleapis/api v0.0.0-20250115164207-1a7da9e5054f // indirect
	google.golang.org/genproto/googleapis/rpc v0.0.0-20250219182151-9fdb1cabc7b2 // indirect
	google.golang.org/protobuf v1.36.5 // indirect
	gopkg.in/warnings.v0 v0.1.2 // indirect
	gopkg.in/yaml.v2 v2.4.0 // indirect
	honnef.co/go/tools v0.6.1 // indirect
	mvdan.cc/gofumpt v0.7.0 // indirect
	mvdan.cc/unparam v0.0.0-20240528143540-8a5130ca722f // indirect
)<|MERGE_RESOLUTION|>--- conflicted
+++ resolved
@@ -1,11 +1,6 @@
 module github.com/supabase/cli
 
-<<<<<<< HEAD
 go 1.24.1
-=======
-go 1.23.2
-toolchain go1.24.1
->>>>>>> 24113390
 
 require (
 	github.com/BurntSushi/toml v1.5.0

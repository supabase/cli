name: Release

on:
  release:
    types:
      - released

jobs:
  commit:
    name: Publish Brew and Scoop
    runs-on: ubuntu-latest
    steps:
      - uses: actions/checkout@v3
      - uses: actions/setup-go@v4
        with:
          go-version-file: go.mod
          cache: true
      - run: go run tools/publish/main.go "${GITHUB_REF_NAME#v}"
        env:
          GITHUB_TOKEN: ${{ secrets.GH_PAT }}

  publish:
    name: Publish NPM
    runs-on: ubuntu-latest
    steps:
      - uses: actions/checkout@v3
      - uses: actions/setup-node@v3
        with:
          node-version: "16.x"
          registry-url: "https://registry.npmjs.org"
      - run: npm dist-tag add "supabase@${GITHUB_REF_NAME#v}" latest
        env:
          NODE_AUTH_TOKEN: ${{ secrets.NPM_TOKEN }}

  compose:
    name: Publish self-hosted
    runs-on: ubuntu-latest
    steps:
      - uses: actions/checkout@v3
      - uses: actions/setup-go@v4
        with:
          go-version-file: go.mod
          cache: true
      - run: go run tools/selfhost/main.go "cli/$GITHUB_REF_NAME"
        env:
          GITHUB_TOKEN: ${{ secrets.GH_PAT }}

  changelog:
    name: Publish changelog
    runs-on: ubuntu-latest
    steps:
      - uses: actions/checkout@v3
      - uses: actions/setup-go@v4
        with:
          go-version-file: go.mod
          cache: true
      - run: go run tools/changelog/main.go ${{ secrets.SLACK_CHANNEL }}
        env:
          GITHUB_TOKEN: ${{ secrets.GH_PAT }}
<<<<<<< HEAD
          SLACK_TOKEN: ${{ secrets.SLACK_TOKEN }}
=======

  docs:
    name: Publish reference docs
    runs-on: ubuntu-latest
    steps:
      - uses: actions/checkout@v3
      - uses: actions/setup-go@v4
        with:
          go-version-file: go.mod
          cache: true
      - run: go run docs/main.go "${GITHUB_REF_NAME#v}" | go run tools/bumpdoc/main.go spec/cli_v1_commands.yaml
        env:
          GITHUB_TOKEN: ${{ secrets.GH_PAT }}
>>>>>>> d1e59c69
<|MERGE_RESOLUTION|>--- conflicted
+++ resolved
@@ -57,9 +57,7 @@
       - run: go run tools/changelog/main.go ${{ secrets.SLACK_CHANNEL }}
         env:
           GITHUB_TOKEN: ${{ secrets.GH_PAT }}
-<<<<<<< HEAD
           SLACK_TOKEN: ${{ secrets.SLACK_TOKEN }}
-=======
 
   docs:
     name: Publish reference docs
@@ -72,5 +70,4 @@
           cache: true
       - run: go run docs/main.go "${GITHUB_REF_NAME#v}" | go run tools/bumpdoc/main.go spec/cli_v1_commands.yaml
         env:
-          GITHUB_TOKEN: ${{ secrets.GH_PAT }}
->>>>>>> d1e59c69
+          GITHUB_TOKEN: ${{ secrets.GH_PAT }}
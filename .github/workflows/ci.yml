name: CI

on:
  pull_request:
  push:
    branches:
      - develop

jobs:
  test:
    name: Test
    runs-on: ubuntu-latest
    steps:
      - uses: actions/checkout@v4

      - uses: actions/setup-go@v5
        with:
          go-version-file: go.mod
          cache: true

      # Required by: internal/utils/credentials/keyring_test.go
      - uses: t1m0thyj/unlock-keyring@v1
      - run: |
<<<<<<< HEAD
          go run gotest.tools/gotestsum -- -race -v -count=1 -coverprofile=coverage.out \
          `go list ./... | grep -Ev 'cmd|docs|examples|internal/testing|pkg/api|pkg/pgtest|tools'`
=======
          pkgs=$(go list ./pkg/... | grep -Ev 'pkg/api' | paste -sd ',' -)
          go run gotest.tools/gotestsum -- -race -v -count=1 ./... \
          -coverpkg="./cmd/...,./internal/...,${pkgs}" -coverprofile=coverage.out
>>>>>>> 776e47a1

      - uses: coverallsapp/github-action@v2
        with:
          file: coverage.out
          format: golang

  lint:
    name: Lint
    runs-on: ubuntu-latest
    steps:
      - uses: actions/checkout@v4

      - uses: actions/setup-go@v5
        with:
          go-version-file: go.mod
          # Linter requires no cache
          cache: false

      - uses: golangci/golangci-lint-action@v8
        with:
          args: --timeout 3m --verbose

  start:
    name: Start
    runs-on: ubuntu-latest
    steps:
      - uses: actions/checkout@v4
      - uses: actions/setup-go@v5
        with:
          go-version-file: go.mod
          cache: true
      - run: go build main.go
      - run: ./main init
      - run: sed -i '/\[db.pooler\]/{n;s/.*/enabled = true/}' supabase/config.toml
      - run: ./main start
        env:
          SUPABASE_INTERNAL_IMAGE_REGISTRY: ghcr.io

  codegen:
    name: Codegen
    runs-on: ubuntu-latest
    steps:
      - uses: actions/checkout@v4

      - uses: actions/setup-go@v5
        with:
          go-version-file: go.mod
          cache: true

      - run: go generate
      - run: |
          if ! git diff --ignore-space-at-eol --exit-code --quiet pkg; then
            echo "Detected uncommitted changes after codegen. See status below:"
            git diff
            exit 1
          fi<|MERGE_RESOLUTION|>--- conflicted
+++ resolved
@@ -21,14 +21,9 @@
       # Required by: internal/utils/credentials/keyring_test.go
       - uses: t1m0thyj/unlock-keyring@v1
       - run: |
-<<<<<<< HEAD
-          go run gotest.tools/gotestsum -- -race -v -count=1 -coverprofile=coverage.out \
-          `go list ./... | grep -Ev 'cmd|docs|examples|internal/testing|pkg/api|pkg/pgtest|tools'`
-=======
           pkgs=$(go list ./pkg/... | grep -Ev 'pkg/api' | paste -sd ',' -)
           go run gotest.tools/gotestsum -- -race -v -count=1 ./... \
           -coverpkg="./cmd/...,./internal/...,${pkgs}" -coverprofile=coverage.out
->>>>>>> 776e47a1
 
       - uses: coverallsapp/github-action@v2
         with:

package config

import (
	"bytes"
	"context"
	_ "embed"
	"encoding/base64"
	"encoding/json"
	"fmt"
	"io"
	"io/fs"
	"maps"
	"net"
	"net/http"
	"net/url"
	"os"
	"path/filepath"
	"regexp"
	"sort"
	"strconv"
	"strings"
	"text/template"
	"time"

	"github.com/BurntSushi/toml"
	"github.com/docker/go-units"
	"github.com/go-errors/errors"
	"github.com/golang-jwt/jwt/v5"
	"github.com/joho/godotenv"
	"github.com/spf13/viper"
	"golang.org/x/mod/semver"

	"github.com/supabase/cli/pkg/fetcher"
)

// Type for turning human-friendly bytes string ("5MB", "32kB") into an int64 during toml decoding.
type sizeInBytes int64

func (s *sizeInBytes) UnmarshalText(text []byte) error {
	size, err := units.RAMInBytes(string(text))
	if err == nil {
		*s = sizeInBytes(size)
	}
	return err
}

func (s sizeInBytes) MarshalText() (text []byte, err error) {
	return []byte(units.BytesSize(float64(s))), nil
}

type LogflareBackend string

const (
	LogflarePostgres LogflareBackend = "postgres"
	LogflareBigQuery LogflareBackend = "bigquery"
)

type PoolMode string

const (
	TransactionMode PoolMode = "transaction"
	SessionMode     PoolMode = "session"
)

type AddressFamily string

const (
	AddressIPv6 AddressFamily = "IPv6"
	AddressIPv4 AddressFamily = "IPv4"
)

type RequestPolicy string

const (
	PolicyPerWorker RequestPolicy = "per_worker"
	PolicyOneshot   RequestPolicy = "oneshot"
)

type CustomClaims struct {
	// Overrides Issuer to maintain json order when marshalling
	Issuer string `json:"iss,omitempty"`
	Ref    string `json:"ref,omitempty"`
	Role   string `json:"role"`
	jwt.RegisteredClaims
}

const (
	defaultJwtSecret = "super-secret-jwt-token-with-at-least-32-characters-long"
	defaultJwtExpiry = 1983812996
)

func (c CustomClaims) NewToken() *jwt.Token {
	if c.ExpiresAt == nil {
		c.ExpiresAt = jwt.NewNumericDate(time.Unix(defaultJwtExpiry, 0))
	}
	if len(c.Issuer) == 0 {
		c.Issuer = "supabase-demo"
	}
	return jwt.NewWithClaims(jwt.SigningMethodHS256, c)
}

// We follow these rules when adding new config:
//  1. Update init_config.toml (and init_config.test.toml) with the new key, default value, and comments to explain usage.
//  2. Update config struct with new field and toml tag (spelled in snake_case).
//  3. Add custom field validations to LoadConfigFS function for eg. integer range checks.
//
// If you are adding new user defined secrets, such as OAuth provider secret, the default value in
// init_config.toml should be an env var substitution. For example,
//
// > secret = "env(SUPABASE_AUTH_EXTERNAL_APPLE_SECRET)"
//
// If you are adding an internal config or secret that doesn't need to be overridden by the user,
// exclude the field from toml serialization. For example,
//
//	type auth struct {
//		AnonKey string `toml:"-" mapstructure:"anon_key"`
//	}
//
// Use `mapstructure:"anon_key"` tag only if you want inject values from a predictable environment
// variable, such as SUPABASE_AUTH_ANON_KEY.
//
// Default values for internal configs should be added to `var Config` initializer.
type (
	// Common config fields between our "base" config and any "remote" branch specific
	baseConfig struct {
		ProjectId    string         `toml:"project_id"`
		Hostname     string         `toml:"-"`
		Api          api            `toml:"api"`
		Db           db             `toml:"db" mapstructure:"db"`
		Realtime     realtime       `toml:"realtime"`
		Studio       studio         `toml:"studio"`
		Inbucket     inbucket       `toml:"inbucket"`
		Storage      storage        `toml:"storage"`
		Auth         auth           `toml:"auth" mapstructure:"auth"`
		EdgeRuntime  edgeRuntime    `toml:"edge_runtime"`
		Functions    FunctionConfig `toml:"functions"`
		Analytics    analytics      `toml:"analytics"`
		Experimental experimental   `toml:"experimental" mapstructure:"-"`
	}

	config struct {
		baseConfig
		Overrides map[string]interface{} `toml:"remotes"`
		Remotes   map[string]baseConfig  `toml:"-"`
	}

	api struct {
		Enabled         bool     `toml:"enabled"`
		Image           string   `toml:"-"`
		KongImage       string   `toml:"-"`
		Port            uint16   `toml:"port"`
		Schemas         []string `toml:"schemas"`
		ExtraSearchPath []string `toml:"extra_search_path"`
		MaxRows         uint     `toml:"max_rows"`
		Tls             tlsKong  `toml:"tls"`
		// TODO: replace [auth|studio].api_url
		ExternalUrl string `toml:"external_url"`
	}

	tlsKong struct {
		Enabled bool `toml:"enabled"`
	}

	db struct {
		Image        string `toml:"-"`
		Port         uint16 `toml:"port"`
		ShadowPort   uint16 `toml:"shadow_port"`
		MajorVersion uint   `toml:"major_version"`
		Password     string `toml:"-"`
		RootKey      string `toml:"-" mapstructure:"root_key"`
		Pooler       pooler `toml:"pooler"`
		Seed         seed   `toml:"seed"`
	}

	seed struct {
		Enabled      bool     `toml:"enabled"`
		GlobPatterns []string `toml:"sql_paths"`
		SqlPaths     []string `toml:"-"`
	}

	pooler struct {
		Enabled          bool     `toml:"enabled"`
		Image            string   `toml:"-"`
		Port             uint16   `toml:"port"`
		PoolMode         PoolMode `toml:"pool_mode"`
		DefaultPoolSize  uint     `toml:"default_pool_size"`
		MaxClientConn    uint     `toml:"max_client_conn"`
		ConnectionString string   `toml:"-"`
		TenantId         string   `toml:"-"`
		EncryptionKey    string   `toml:"-"`
		SecretKeyBase    string   `toml:"-"`
	}

	realtime struct {
		Enabled         bool          `toml:"enabled"`
		Image           string        `toml:"-"`
		IpVersion       AddressFamily `toml:"ip_version"`
		MaxHeaderLength uint          `toml:"max_header_length"`
		TenantId        string        `toml:"-"`
		EncryptionKey   string        `toml:"-"`
		SecretKeyBase   string        `toml:"-"`
	}

	studio struct {
		Enabled      bool   `toml:"enabled"`
		Image        string `toml:"-"`
		Port         uint16 `toml:"port"`
		ApiUrl       string `toml:"api_url"`
		OpenaiApiKey string `toml:"openai_api_key"`
		PgmetaImage  string `toml:"-"`
	}

	inbucket struct {
		Enabled  bool   `toml:"enabled"`
		Image    string `toml:"-"`
		Port     uint16 `toml:"port"`
		SmtpPort uint16 `toml:"smtp_port"`
		Pop3Port uint16 `toml:"pop3_port"`
	}

	storage struct {
		Enabled             bool                 `toml:"enabled"`
		Image               string               `toml:"-"`
		FileSizeLimit       sizeInBytes          `toml:"file_size_limit"`
		S3Credentials       storageS3Credentials `toml:"-"`
		ImageTransformation imageTransformation  `toml:"image_transformation"`
		Buckets             BucketConfig         `toml:"buckets"`
	}

	BucketConfig map[string]bucket

	bucket struct {
		Public           *bool       `toml:"public"`
		FileSizeLimit    sizeInBytes `toml:"file_size_limit"`
		AllowedMimeTypes []string    `toml:"allowed_mime_types"`
		ObjectsPath      string      `toml:"objects_path"`
	}

	imageTransformation struct {
		Enabled bool   `toml:"enabled"`
		Image   string `toml:"-"`
	}

	storageS3Credentials struct {
		AccessKeyId     string `toml:"-"`
		SecretAccessKey string `toml:"-"`
		Region          string `toml:"-"`
	}

	auth struct {
		Enabled                bool     `toml:"enabled"`
		Image                  string   `toml:"-"`
		SiteUrl                string   `toml:"site_url"`
		AdditionalRedirectUrls []string `toml:"additional_redirect_urls"`

		JwtExpiry                  uint `toml:"jwt_expiry"`
		EnableRefreshTokenRotation bool `toml:"enable_refresh_token_rotation"`
		RefreshTokenReuseInterval  uint `toml:"refresh_token_reuse_interval"`
		EnableManualLinking        bool `toml:"enable_manual_linking"`

		Hook     hook     `toml:"hook"`
		MFA      mfa      `toml:"mfa"`
		Sessions sessions `toml:"sessions"`

		EnableSignup           bool  `toml:"enable_signup"`
		EnableAnonymousSignIns bool  `toml:"enable_anonymous_sign_ins"`
		Email                  email `toml:"email"`
		Sms                    sms   `toml:"sms"`
		External               map[string]provider

		// Custom secrets can be injected from .env file
		JwtSecret      string `toml:"-" mapstructure:"jwt_secret"`
		AnonKey        string `toml:"-" mapstructure:"anon_key"`
		ServiceRoleKey string `toml:"-" mapstructure:"service_role_key"`

		ThirdParty thirdParty `toml:"third_party"`
	}

	thirdParty struct {
		Firebase tpaFirebase `toml:"firebase"`
		Auth0    tpaAuth0    `toml:"auth0"`
		Cognito  tpaCognito  `toml:"aws_cognito"`
	}

	tpaFirebase struct {
		Enabled bool `toml:"enabled"`

		ProjectID string `toml:"project_id"`
	}

	tpaAuth0 struct {
		Enabled bool `toml:"enabled"`

		Tenant       string `toml:"tenant"`
		TenantRegion string `toml:"tenant_region"`
	}

	tpaCognito struct {
		Enabled bool `toml:"enabled"`

		UserPoolID     string `toml:"user_pool_id"`
		UserPoolRegion string `toml:"user_pool_region"`
	}

	email struct {
		EnableSignup         bool                     `toml:"enable_signup"`
		DoubleConfirmChanges bool                     `toml:"double_confirm_changes"`
		EnableConfirmations  bool                     `toml:"enable_confirmations"`
		SecurePasswordChange bool                     `toml:"secure_password_change"`
		Template             map[string]emailTemplate `toml:"template"`
		Smtp                 smtp                     `toml:"smtp"`
		MaxFrequency         time.Duration            `toml:"max_frequency"`
	}

	smtp struct {
		Host       string `toml:"host"`
		Port       uint16 `toml:"port"`
		User       string `toml:"user"`
		Pass       string `toml:"pass"`
		AdminEmail string `toml:"admin_email"`
		SenderName string `toml:"sender_name"`
	}

	emailTemplate struct {
		Subject     string `toml:"subject"`
		ContentPath string `toml:"content_path"`
	}

	sms struct {
		EnableSignup        bool              `toml:"enable_signup"`
		EnableConfirmations bool              `toml:"enable_confirmations"`
		Template            string            `toml:"template"`
		Twilio              twilioConfig      `toml:"twilio" mapstructure:"twilio"`
		TwilioVerify        twilioConfig      `toml:"twilio_verify" mapstructure:"twilio_verify"`
		Messagebird         messagebirdConfig `toml:"messagebird" mapstructure:"messagebird"`
		Textlocal           textlocalConfig   `toml:"textlocal" mapstructure:"textlocal"`
		Vonage              vonageConfig      `toml:"vonage" mapstructure:"vonage"`
		TestOTP             map[string]string `toml:"test_otp"`
		MaxFrequency        time.Duration     `toml:"max_frequency"`
	}

	hook struct {
		MFAVerificationAttempt      hookConfig `toml:"mfa_verification_attempt"`
		PasswordVerificationAttempt hookConfig `toml:"password_verification_attempt"`
		CustomAccessToken           hookConfig `toml:"custom_access_token"`
		SendSMS                     hookConfig `toml:"send_sms"`
		SendEmail                   hookConfig `toml:"send_email"`
	}
	factorTypeConfiguration struct {
		EnrollEnabled bool `toml:"enroll_enabled"`
		VerifyEnabled bool `toml:"verify_enabled"`
	}

	phoneFactorTypeConfiguration struct {
		factorTypeConfiguration
		OtpLength    uint          `toml:"otp_length"`
		Template     string        `toml:"template"`
		MaxFrequency time.Duration `toml:"max_frequency"`
	}

	mfa struct {
		TOTP               factorTypeConfiguration      `toml:"totp"`
		Phone              phoneFactorTypeConfiguration `toml:"phone"`
		MaxEnrolledFactors uint                         `toml:"max_enrolled_factors"`
	}

	hookConfig struct {
		Enabled bool   `toml:"enabled"`
		URI     string `toml:"uri"`
		Secrets string `toml:"secrets"`
	}

	sessions struct {
		Timebox           time.Duration `toml:"timebox"`
		InactivityTimeout time.Duration `toml:"inactivity_timeout"`
	}

	twilioConfig struct {
		Enabled           bool   `toml:"enabled"`
		AccountSid        string `toml:"account_sid"`
		MessageServiceSid string `toml:"message_service_sid"`
		AuthToken         string `toml:"auth_token" mapstructure:"auth_token"`
	}

	messagebirdConfig struct {
		Enabled    bool   `toml:"enabled"`
		Originator string `toml:"originator"`
		AccessKey  string `toml:"access_key" mapstructure:"access_key"`
	}

	textlocalConfig struct {
		Enabled bool   `toml:"enabled"`
		Sender  string `toml:"sender"`
		ApiKey  string `toml:"api_key" mapstructure:"api_key"`
	}

	vonageConfig struct {
		Enabled   bool   `toml:"enabled"`
		From      string `toml:"from"`
		ApiKey    string `toml:"api_key" mapstructure:"api_key"`
		ApiSecret string `toml:"api_secret" mapstructure:"api_secret"`
	}

	provider struct {
		Enabled        bool   `toml:"enabled"`
		ClientId       string `toml:"client_id"`
		Secret         string `toml:"secret"`
		Url            string `toml:"url"`
		RedirectUri    string `toml:"redirect_uri"`
		SkipNonceCheck bool   `toml:"skip_nonce_check"`
	}

	edgeRuntime struct {
		Enabled       bool          `toml:"enabled"`
		Image         string        `toml:"-"`
		Policy        RequestPolicy `toml:"policy"`
		InspectorPort uint16        `toml:"inspector_port"`
	}

	FunctionConfig map[string]function

	function struct {
		Enabled    *bool  `toml:"enabled"`
		VerifyJWT  *bool  `toml:"verify_jwt" json:"verifyJWT"`
		ImportMap  string `toml:"import_map" json:"importMapPath,omitempty"`
		Entrypoint string `json:"-"`
	}

	analytics struct {
		Enabled          bool            `toml:"enabled"`
		Image            string          `toml:"-"`
		VectorImage      string          `toml:"-"`
		Port             uint16          `toml:"port"`
		Backend          LogflareBackend `toml:"backend"`
		GcpProjectId     string          `toml:"gcp_project_id"`
		GcpProjectNumber string          `toml:"gcp_project_number"`
		GcpJwtPath       string          `toml:"gcp_jwt_path"`
		ApiKey           string          `toml:"-" mapstructure:"api_key"`
		// Deprecated together with syslog
		VectorPort uint16 `toml:"vector_port"`
	}

	experimental struct {
		OrioleDBVersion string `toml:"orioledb_version"`
		S3Host          string `toml:"s3_host"`
		S3Region        string `toml:"s3_region"`
		S3AccessKey     string `toml:"s3_access_key"`
		S3SecretKey     string `toml:"s3_secret_key"`
	}
)

func (c *baseConfig) Clone() baseConfig {
	copy := *c
	copy.Storage.Buckets = maps.Clone(c.Storage.Buckets)
	copy.Functions = maps.Clone(c.Functions)
	copy.Auth.External = maps.Clone(c.Auth.External)
	copy.Auth.Email.Template = maps.Clone(c.Auth.Email.Template)
	copy.Auth.Sms.TestOTP = maps.Clone(c.Auth.Sms.TestOTP)
	return copy
}

type ConfigEditor func(*config)

func WithHostname(hostname string) ConfigEditor {
	return func(c *config) {
		c.Hostname = hostname
	}
}

func NewConfig(editors ...ConfigEditor) config {
	initial := config{baseConfig: baseConfig{
		Hostname: "127.0.0.1",
		Api: api{
			Image:     postgrestImage,
			KongImage: kongImage,
		},
		Db: db{
			Image:    Pg15Image,
			Password: "postgres",
			RootKey:  "d4dc5b6d4a1d6a10b2c1e76112c994d65db7cec380572cc1839624d4be3fa275",
			Pooler: pooler{
				Image:         supavisorImage,
				TenantId:      "pooler-dev",
				EncryptionKey: "12345678901234567890123456789032",
				SecretKeyBase: "EAx3IQ/wRG1v47ZD4NE4/9RzBI8Jmil3x0yhcW4V2NHBP6c2iPIzwjofi2Ep4HIG",
			},
			Seed: seed{
				Enabled:      true,
				GlobPatterns: []string{"./seed.sql"},
			},
		},
		Realtime: realtime{
			Image:           realtimeImage,
			IpVersion:       AddressIPv4,
			MaxHeaderLength: 4096,
			TenantId:        "realtime-dev",
			EncryptionKey:   "supabaserealtime",
			SecretKeyBase:   "EAx3IQ/wRG1v47ZD4NE4/9RzBI8Jmil3x0yhcW4V2NHBP6c2iPIzwjofi2Ep4HIG",
		},
		Storage: storage{
			Image: storageImage,
			S3Credentials: storageS3Credentials{
				AccessKeyId:     "625729a08b95bf1b7ff351a663f3a23c",
				SecretAccessKey: "850181e4652dd023b7a98c58ae0d2d34bd487ee0cc3254aed6eda37307425907",
				Region:          "local",
			},
			ImageTransformation: imageTransformation{
				Enabled: true,
				Image:   imageProxyImage,
			},
		},
		Auth: auth{
			Image: gotrueImage,
			Email: email{
				Template: map[string]emailTemplate{
					"invite":       {},
					"confirmation": {},
					"recovery":     {},
					"magic_link":   {},
					"email_change": {},
				},
				Smtp: smtp{
					Host:       "inbucket",
					Port:       2500,
					AdminEmail: "admin@email.com",
				},
			},
			External: map[string]provider{
				"apple":         {},
				"azure":         {},
				"bitbucket":     {},
				"discord":       {},
				"facebook":      {},
				"github":        {},
				"gitlab":        {},
				"google":        {},
				"keycloak":      {},
				"linkedin":      {}, // TODO: remove this field in v2
				"linkedin_oidc": {},
				"notion":        {},
				"twitch":        {},
				"twitter":       {},
				"slack":         {}, // TODO: remove this field in v2
				"slack_oidc":    {},
				"spotify":       {},
				"workos":        {},
				"zoom":          {},
			},
			JwtSecret: defaultJwtSecret,
		},
		Inbucket: inbucket{
			Image: inbucketImage,
		},
		Studio: studio{
			Image:       studioImage,
			PgmetaImage: pgmetaImage,
		},
		Analytics: analytics{
			Image:       logflareImage,
			VectorImage: vectorImage,
			ApiKey:      "api-key",
			// Defaults to bigquery for backwards compatibility with existing config.toml
			Backend: LogflareBigQuery,
		},
		EdgeRuntime: edgeRuntime{
			Image: edgeRuntimeImage,
		},
	}}
	for _, apply := range editors {
		apply(&initial)
	}
	return initial
}

var (
	//go:embed templates/config.toml
	initConfigEmbed    string
	initConfigTemplate = template.Must(template.New("initConfig").Parse(initConfigEmbed))

	invalidProjectId = regexp.MustCompile("[^a-zA-Z0-9_.-]+")
	envPattern       = regexp.MustCompile(`^env\((.*)\)$`)
)

func (c *config) Eject(w io.Writer) error {
	// Defaults to current directory name as project id
	if len(c.ProjectId) == 0 {
		cwd, err := os.Getwd()
		if err != nil {
			return errors.Errorf("failed to get working directory: %w", err)
		}
		c.ProjectId = filepath.Base(cwd)
	}
	c.ProjectId = sanitizeProjectId(c.ProjectId)
	// TODO: templatize all fields eventually
	if err := initConfigTemplate.Option("missingkey=error").Execute(w, c); err != nil {
		return errors.Errorf("failed to initialise config: %w", err)
	}
	return nil
}

func (c *config) Load(path string, fsys fs.FS) error {
	builder := NewPathBuilder(path)
	// Load default values
	var buf bytes.Buffer
	if err := initConfigTemplate.Option("missingkey=zero").Execute(&buf, c); err != nil {
		return errors.Errorf("failed to initialise config template: %w", err)
	}
	dec := toml.NewDecoder(&buf)
	if _, err := dec.Decode(c); err != nil {
		return errors.Errorf("failed to decode config template: %w", err)
	}
	if metadata, err := toml.DecodeFS(fsys, builder.ConfigPath, c); err != nil {
		cwd, osErr := os.Getwd()
		if osErr != nil {
			cwd = "current directory"
		}
		return errors.Errorf("cannot read config in %s: %w", cwd, err)
	} else if undecoded := metadata.Undecoded(); len(undecoded) > 0 {
		for _, key := range undecoded {
			if key[0] != "remotes" {
				fmt.Fprintf(os.Stderr, "Unknown config field: [%s]\n", key)
			}
		}
	}
	// Load secrets from .env file
	if err := loadDefaultEnv(); err != nil {
		return err
	}
	if err := viper.Unmarshal(c); err != nil {
		return errors.Errorf("failed to parse env to config: %w", err)
	}
	// Generate JWT tokens
	if len(c.Auth.AnonKey) == 0 {
		anonToken := CustomClaims{Role: "anon"}.NewToken()
		if signed, err := anonToken.SignedString([]byte(c.Auth.JwtSecret)); err != nil {
			return errors.Errorf("failed to generate anon key: %w", err)
		} else {
			c.Auth.AnonKey = signed
		}
	}
	if len(c.Auth.ServiceRoleKey) == 0 {
		anonToken := CustomClaims{Role: "service_role"}.NewToken()
		if signed, err := anonToken.SignedString([]byte(c.Auth.JwtSecret)); err != nil {
			return errors.Errorf("failed to generate service_role key: %w", err)
		} else {
			c.Auth.ServiceRoleKey = signed
		}
	}
	// TODO: move linked pooler connection string elsewhere
	if connString, err := fs.ReadFile(fsys, builder.PoolerUrlPath); err == nil && len(connString) > 0 {
		c.Db.Pooler.ConnectionString = string(connString)
	}
	// Update external api url
	apiUrl := url.URL{Host: net.JoinHostPort(c.Hostname,
		strconv.FormatUint(uint64(c.Api.Port), 10),
	)}
	if c.Api.Tls.Enabled {
		apiUrl.Scheme = "https"
	} else {
		apiUrl.Scheme = "http"
	}
	c.Api.ExternalUrl = apiUrl.String()
	// Update image versions
	if version, err := fs.ReadFile(fsys, builder.PostgresVersionPath); err == nil {
		if strings.HasPrefix(string(version), "15.") && semver.Compare(string(version[3:]), "1.0.55") >= 0 {
			c.Db.Image = replaceImageTag(Pg15Image, string(version))
		}
	}
	if c.Db.MajorVersion > 14 {
		if version, err := fs.ReadFile(fsys, builder.RestVersionPath); err == nil && len(version) > 0 {
			c.Api.Image = replaceImageTag(postgrestImage, string(version))
		}
		if version, err := fs.ReadFile(fsys, builder.StorageVersionPath); err == nil && len(version) > 0 {
			c.Storage.Image = replaceImageTag(storageImage, string(version))
		}
		if version, err := fs.ReadFile(fsys, builder.GotrueVersionPath); err == nil && len(version) > 0 {
			c.Auth.Image = replaceImageTag(gotrueImage, string(version))
		}
	}
	if version, err := fs.ReadFile(fsys, builder.PoolerVersionPath); err == nil && len(version) > 0 {
		c.Db.Pooler.Image = replaceImageTag(supavisorImage, string(version))
	}
	if version, err := fs.ReadFile(fsys, builder.RealtimeVersionPath); err == nil && len(version) > 0 {
		c.Realtime.Image = replaceImageTag(realtimeImage, string(version))
	}
	if version, err := fs.ReadFile(fsys, builder.StudioVersionPath); err == nil && len(version) > 0 {
		c.Studio.Image = replaceImageTag(studioImage, string(version))
	}
	if version, err := fs.ReadFile(fsys, builder.PgmetaVersionPath); err == nil && len(version) > 0 {
		c.Studio.PgmetaImage = replaceImageTag(pgmetaImage, string(version))
	}
	// Update fallback configs
	for name, bucket := range c.Storage.Buckets {
		if bucket.FileSizeLimit == 0 {
			bucket.FileSizeLimit = c.Storage.FileSizeLimit
		}
		c.Storage.Buckets[name] = bucket
	}
	for slug, function := range c.Functions {
		// TODO: support configuring alternative entrypoint path, such as index.js
		if len(function.Entrypoint) == 0 {
			function.Entrypoint = filepath.Join(builder.FunctionsDir, slug, "index.ts")
		} else if !filepath.IsAbs(function.Entrypoint) {
			// Append supabase/ because paths in configs are specified relative to config.toml
			function.Entrypoint = filepath.Join(builder.SupabaseDirPath, function.Entrypoint)
		}
		// Functions may not use import map so we don't set a default value
		if len(function.ImportMap) > 0 && !filepath.IsAbs(function.ImportMap) {
			function.ImportMap = filepath.Join(builder.SupabaseDirPath, function.ImportMap)
		}
		c.Functions[slug] = function
	}
<<<<<<< HEAD
	if err := c.baseConfig.Validate(fsys); err != nil {
=======
	if err := c.Db.Seed.loadSeedPaths(builder.SupabaseDirPath, fsys); err != nil {
		return err
	}
	if err := c.baseConfig.Validate(); err != nil {
>>>>>>> 3bb06fb7
		return err
	}
	c.Remotes = make(map[string]baseConfig, len(c.Overrides))
	for name, remote := range c.Overrides {
		base := c.baseConfig.Clone()
		// Encode a toml file with only config overrides
		var buf bytes.Buffer
		if err := toml.NewEncoder(&buf).Encode(remote); err != nil {
			return errors.Errorf("failed to encode map to TOML: %w", err)
		}
		// Decode overrides using base config as defaults
		if metadata, err := toml.NewDecoder(&buf).Decode(&base); err != nil {
			return errors.Errorf("failed to decode remote config: %w", err)
		} else if undecoded := metadata.Undecoded(); len(undecoded) > 0 {
			fmt.Fprintf(os.Stderr, "Unknown config fields: %+v\n", undecoded)
		}
		if err := base.Validate(fsys); err != nil {
			return err
		}
		c.Remotes[name] = base
	}
	return nil
}

func (c *baseConfig) Validate(fsys fs.FS) error {
	if c.ProjectId == "" {
		return errors.New("Missing required field in config: project_id")
	} else if sanitized := sanitizeProjectId(c.ProjectId); sanitized != c.ProjectId {
		fmt.Fprintln(os.Stderr, "WARNING:", "project_id field in config is invalid. Auto-fixing to", sanitized)
		c.ProjectId = sanitized
	}
	// Validate api config
	if c.Api.Enabled {
		if c.Api.Port == 0 {
			return errors.New("Missing required field in config: api.port")
		}
	}
	// Validate db config
	if c.Db.Port == 0 {
		return errors.New("Missing required field in config: db.port")
	}
	switch c.Db.MajorVersion {
	case 0:
		return errors.New("Missing required field in config: db.major_version")
	case 12:
		return errors.New("Postgres version 12.x is unsupported. To use the CLI, either start a new project or follow project migration steps here: https://supabase.com/docs/guides/database#migrating-between-projects.")
	case 13:
		c.Db.Image = pg13Image
	case 14:
		c.Db.Image = pg14Image
	case 15:
		if len(c.Experimental.OrioleDBVersion) > 0 {
			c.Db.Image = "supabase/postgres:orioledb-" + c.Experimental.OrioleDBVersion
			var err error
			if c.Experimental.S3Host, err = maybeLoadEnv(c.Experimental.S3Host); err != nil {
				return err
			}
			if c.Experimental.S3Region, err = maybeLoadEnv(c.Experimental.S3Region); err != nil {
				return err
			}
			if c.Experimental.S3AccessKey, err = maybeLoadEnv(c.Experimental.S3AccessKey); err != nil {
				return err
			}
			if c.Experimental.S3SecretKey, err = maybeLoadEnv(c.Experimental.S3SecretKey); err != nil {
				return err
			}
		}
	default:
		return errors.Errorf("Failed reading config: Invalid %s: %v.", "db.major_version", c.Db.MajorVersion)
	}
	// Validate pooler config
	if c.Db.Pooler.Enabled {
		allowed := []PoolMode{TransactionMode, SessionMode}
		if !sliceContains(allowed, c.Db.Pooler.PoolMode) {
			return errors.Errorf("Invalid config for db.pooler.pool_mode. Must be one of: %v", allowed)
		}
	}
	// Validate realtime config
	if c.Realtime.Enabled {
		allowed := []AddressFamily{AddressIPv6, AddressIPv4}
		if !sliceContains(allowed, c.Realtime.IpVersion) {
			return errors.Errorf("Invalid config for realtime.ip_version. Must be one of: %v", allowed)
		}
	}
	// Validate storage config
	for name := range c.Storage.Buckets {
		if err := ValidateBucketName(name); err != nil {
			return err
		}
	}
	// Validate studio config
	if c.Studio.Enabled {
		if c.Studio.Port == 0 {
			return errors.New("Missing required field in config: studio.port")
		}
		if parsed, err := url.Parse(c.Studio.ApiUrl); err != nil {
			return errors.Errorf("Invalid config for studio.api_url: %w", err)
		} else if parsed.Host == "" || parsed.Host == c.Hostname {
			c.Studio.ApiUrl = c.Api.ExternalUrl
		}
		c.Studio.OpenaiApiKey, _ = maybeLoadEnv(c.Studio.OpenaiApiKey)
	}
	// Validate smtp config
	if c.Inbucket.Enabled {
		if c.Inbucket.Port == 0 {
			return errors.New("Missing required field in config: inbucket.port")
		}
	}
	// Validate auth config
	if c.Auth.Enabled {
		if c.Auth.SiteUrl == "" {
			return errors.New("Missing required field in config: auth.site_url")
		}
		var err error
		if c.Auth.SiteUrl, err = maybeLoadEnv(c.Auth.SiteUrl); err != nil {
			return err
		}
		// Validate email config
		for name, tmpl := range c.Auth.Email.Template {
			if len(tmpl.ContentPath) > 0 {
				if _, err = fs.Stat(fsys, filepath.Clean(tmpl.ContentPath)); err != nil {
					return errors.Errorf("Invalid config for auth.email.%s.content_path: %s", name, tmpl.ContentPath)
				}
			}
		}
		if c.Auth.Email.Smtp.Pass, err = maybeLoadEnv(c.Auth.Email.Smtp.Pass); err != nil {
			return err
		}
		// Validate sms config
		if c.Auth.Sms.Twilio.Enabled {
			if len(c.Auth.Sms.Twilio.AccountSid) == 0 {
				return errors.New("Missing required field in config: auth.sms.twilio.account_sid")
			}
			if len(c.Auth.Sms.Twilio.MessageServiceSid) == 0 {
				return errors.New("Missing required field in config: auth.sms.twilio.message_service_sid")
			}
			if len(c.Auth.Sms.Twilio.AuthToken) == 0 {
				return errors.New("Missing required field in config: auth.sms.twilio.auth_token")
			}
			if c.Auth.Sms.Twilio.AuthToken, err = maybeLoadEnv(c.Auth.Sms.Twilio.AuthToken); err != nil {
				return err
			}
		}
		if c.Auth.Sms.TwilioVerify.Enabled {
			if len(c.Auth.Sms.TwilioVerify.AccountSid) == 0 {
				return errors.New("Missing required field in config: auth.sms.twilio_verify.account_sid")
			}
			if len(c.Auth.Sms.TwilioVerify.MessageServiceSid) == 0 {
				return errors.New("Missing required field in config: auth.sms.twilio_verify.message_service_sid")
			}
			if len(c.Auth.Sms.TwilioVerify.AuthToken) == 0 {
				return errors.New("Missing required field in config: auth.sms.twilio_verify.auth_token")
			}
			if c.Auth.Sms.TwilioVerify.AuthToken, err = maybeLoadEnv(c.Auth.Sms.TwilioVerify.AuthToken); err != nil {
				return err
			}
		}
		if c.Auth.Sms.Messagebird.Enabled {
			if len(c.Auth.Sms.Messagebird.Originator) == 0 {
				return errors.New("Missing required field in config: auth.sms.messagebird.originator")
			}
			if len(c.Auth.Sms.Messagebird.AccessKey) == 0 {
				return errors.New("Missing required field in config: auth.sms.messagebird.access_key")
			}
			if c.Auth.Sms.Messagebird.AccessKey, err = maybeLoadEnv(c.Auth.Sms.Messagebird.AccessKey); err != nil {
				return err
			}
		}
		if c.Auth.Sms.Textlocal.Enabled {
			if len(c.Auth.Sms.Textlocal.Sender) == 0 {
				return errors.New("Missing required field in config: auth.sms.textlocal.sender")
			}
			if len(c.Auth.Sms.Textlocal.ApiKey) == 0 {
				return errors.New("Missing required field in config: auth.sms.textlocal.api_key")
			}
			if c.Auth.Sms.Textlocal.ApiKey, err = maybeLoadEnv(c.Auth.Sms.Textlocal.ApiKey); err != nil {
				return err
			}
		}
		if c.Auth.Sms.Vonage.Enabled {
			if len(c.Auth.Sms.Vonage.From) == 0 {
				return errors.New("Missing required field in config: auth.sms.vonage.from")
			}
			if len(c.Auth.Sms.Vonage.ApiKey) == 0 {
				return errors.New("Missing required field in config: auth.sms.vonage.api_key")
			}
			if len(c.Auth.Sms.Vonage.ApiSecret) == 0 {
				return errors.New("Missing required field in config: auth.sms.vonage.api_secret")
			}
			if c.Auth.Sms.Vonage.ApiKey, err = maybeLoadEnv(c.Auth.Sms.Vonage.ApiKey); err != nil {
				return err
			}
			if c.Auth.Sms.Vonage.ApiSecret, err = maybeLoadEnv(c.Auth.Sms.Vonage.ApiSecret); err != nil {
				return err
			}
		}
		if err := c.Auth.Hook.MFAVerificationAttempt.HandleHook("mfa_verification_attempt"); err != nil {
			return err
		}
		if err := c.Auth.Hook.PasswordVerificationAttempt.HandleHook("password_verification_attempt"); err != nil {
			return err
		}
		if err := c.Auth.Hook.CustomAccessToken.HandleHook("custom_access_token"); err != nil {
			return err
		}
		if err := c.Auth.Hook.SendSMS.HandleHook("send_sms"); err != nil {
			return err
		}
		if err := c.Auth.Hook.SendEmail.HandleHook("send_email"); err != nil {
			return err
		}
		// Validate oauth config
		for ext, provider := range c.Auth.External {
			if !provider.Enabled {
				continue
			}
			if provider.ClientId == "" {
				return errors.Errorf("Missing required field in config: auth.external.%s.client_id", ext)
			}
			if !sliceContains([]string{"apple", "google"}, ext) && provider.Secret == "" {
				return errors.Errorf("Missing required field in config: auth.external.%s.secret", ext)
			}
			if provider.ClientId, err = maybeLoadEnv(provider.ClientId); err != nil {
				return err
			}
			if provider.Secret, err = maybeLoadEnv(provider.Secret); err != nil {
				return err
			}
			if provider.RedirectUri, err = maybeLoadEnv(provider.RedirectUri); err != nil {
				return err
			}
			if provider.Url, err = maybeLoadEnv(provider.Url); err != nil {
				return err
			}
			c.Auth.External[ext] = provider
		}
	}
	// Validate Third-Party Auth config
	if err := c.Auth.ThirdParty.validate(); err != nil {
		return err
	}
	// Validate functions config
	if c.EdgeRuntime.Enabled {
		allowed := []RequestPolicy{PolicyPerWorker, PolicyOneshot}
		if !sliceContains(allowed, c.EdgeRuntime.Policy) {
			return errors.Errorf("Invalid config for edge_runtime.policy. Must be one of: %v", allowed)
		}
	}
	for name := range c.Functions {
		if err := ValidateFunctionSlug(name); err != nil {
			return err
		}
	}
	// Validate logflare config
	if c.Analytics.Enabled {
		switch c.Analytics.Backend {
		case LogflareBigQuery:
			if len(c.Analytics.GcpProjectId) == 0 {
				return errors.New("Missing required field in config: analytics.gcp_project_id")
			}
			if len(c.Analytics.GcpProjectNumber) == 0 {
				return errors.New("Missing required field in config: analytics.gcp_project_number")
			}
			if len(c.Analytics.GcpJwtPath) == 0 {
				return errors.New("Path to GCP Service Account Key must be provided in config, relative to config.toml: analytics.gcp_jwt_path")
			}
		case LogflarePostgres:
			break
		default:
			allowed := []LogflareBackend{LogflarePostgres, LogflareBigQuery}
			return errors.Errorf("Invalid config for analytics.backend. Must be one of: %v", allowed)
		}
	}
	return nil
}

func maybeLoadEnv(s string) (string, error) {
	matches := envPattern.FindStringSubmatch(s)
	if len(matches) == 0 {
		return s, nil
	}

	envName := matches[1]
	if value := os.Getenv(envName); value != "" {
		return value, nil
	}

	return "", errors.Errorf(`Error evaluating "%s": environment variable %s is unset.`, s, envName)
}

func truncateText(text string, maxLen int) string {
	if len(text) > maxLen {
		return text[:maxLen]
	}
	return text
}

const maxProjectIdLength = 40

func sanitizeProjectId(src string) string {
	// A valid project ID must only contain alphanumeric and special characters _.-
	sanitized := invalidProjectId.ReplaceAllString(src, "_")
	// It must also start with an alphanumeric character
	sanitized = strings.TrimLeft(sanitized, "_.-")
	// Truncate sanitized ID to 40 characters since docker hostnames cannot exceed
	// 63 characters, and we need to save space for padding supabase_*_edge_runtime.
	return truncateText(sanitized, maxProjectIdLength)
}

func loadDefaultEnv() error {
	env := viper.GetString("ENV")
	if env == "" {
		env = "development"
	}
	filenames := []string{".env." + env + ".local"}
	if env != "test" {
		filenames = append(filenames, ".env.local")
	}
	filenames = append(filenames, ".env."+env, ".env")
	for _, path := range filenames {
		if err := loadEnvIfExists(path); err != nil {
			return err
		}
	}
	return nil
}

func loadEnvIfExists(path string) error {
	if err := godotenv.Load(path); err != nil && !errors.Is(err, os.ErrNotExist) {
		return errors.Errorf("failed to load %s: %w", ".env", err)
	}
	return nil
}

// Match the glob patterns from the config to get a deduplicated
// array of all migrations files to apply in the declared order.
func (c *seed) loadSeedPaths(basePath string, fsys fs.FS) error {
	if !c.Enabled {
		return nil
	}
	if c.SqlPaths != nil {
		// Reuse already allocated array
		c.SqlPaths = c.SqlPaths[:0]
	}
	set := make(map[string]struct{})
	for _, pattern := range c.GlobPatterns {
		if !filepath.IsAbs(pattern) {
			pattern = filepath.Join(basePath, pattern)
		}
		matches, err := fs.Glob(fsys, pattern)
		if err != nil {
			return errors.Errorf("failed to apply glob pattern: %w", err)
		}
		if len(matches) == 0 {
			fmt.Fprintln(os.Stderr, "No seed files matched pattern:", pattern)
		}
		sort.Strings(matches)
		// Remove duplicates
		for _, item := range matches {
			if _, exists := set[item]; !exists {
				set[item] = struct{}{}
				c.SqlPaths = append(c.SqlPaths, item)
			}
		}
	}
	return nil
}

func (h *hookConfig) HandleHook(hookType string) error {
	// If not enabled do nothing
	if !h.Enabled {
		return nil
	}
	if h.URI == "" {
		return errors.Errorf("missing required field in config: auth.hook.%s.uri", hookType)
	}
	if err := validateHookURI(h.URI, hookType); err != nil {
		return err
	}
	var err error
	if h.Secrets, err = maybeLoadEnv(h.Secrets); err != nil {
		return errors.Errorf("missing required field in config: auth.hook.%s.secrets", hookType)
	}
	return nil
}

func validateHookURI(uri, hookName string) error {
	parsed, err := url.Parse(uri)
	if err != nil {
		return errors.Errorf("failed to parse template url: %w", err)
	}
	if !(parsed.Scheme == "http" || parsed.Scheme == "https" || parsed.Scheme == "pg-functions") {
		return errors.Errorf("Invalid HTTP hook config: auth.hook.%v should be a Postgres function URI, or a HTTP or HTTPS URL", hookName)
	}
	return nil
}

// TODO: use field tag validator instead
var funcSlugPattern = regexp.MustCompile(`^[A-Za-z][A-Za-z0-9_-]*$`)

func ValidateFunctionSlug(slug string) error {
	if !funcSlugPattern.MatchString(slug) {
		return errors.Errorf(`Invalid Function name: %s. Must start with at least one letter, and only include alphanumeric characters, underscores, and hyphens. (%s)`, slug, funcSlugPattern.String())
	}
	return nil
}

// Ref: https://github.com/supabase/storage/blob/master/src/storage/limits.ts#L59
var bucketNamePattern = regexp.MustCompile(`^(\w|!|-|\.|\*|'|\(|\)| |&|\$|@|=|;|:|\+|,|\?)*$`)

func ValidateBucketName(name string) error {
	if !bucketNamePattern.MatchString(name) {
		return errors.Errorf("Invalid Bucket name: %s. Only lowercase letters, numbers, dots, hyphens, and spaces are allowed. (%s)", name, bucketNamePattern.String())
	}
	return nil
}

func (f *tpaFirebase) issuerURL() string {
	return fmt.Sprintf("https://securetoken.google.com/%s", f.ProjectID)
}

func (f *tpaFirebase) validate() error {
	if f.ProjectID == "" {
		return errors.New("Invalid config: auth.third_party.firebase is enabled but without a project_id.")
	}

	return nil
}

func (a *tpaAuth0) issuerURL() string {
	if a.TenantRegion != "" {
		return fmt.Sprintf("https://%s.%s.auth0.com", a.Tenant, a.TenantRegion)
	}

	return fmt.Sprintf("https://%s.auth0.com", a.Tenant)
}

func (a *tpaAuth0) validate() error {
	if a.Tenant == "" {
		return errors.New("Invalid config: auth.third_party.auth0 is enabled but without a tenant.")
	}

	return nil
}

func (c *tpaCognito) issuerURL() string {
	return fmt.Sprintf("https://cognito-idp.%s.amazonaws.com/%s", c.UserPoolRegion, c.UserPoolID)
}

func (c *tpaCognito) validate() error {
	if c.UserPoolID == "" {
		return errors.New("Invalid config: auth.third_party.cognito is enabled but without a user_pool_id.")
	}
	var err error
	if c.UserPoolID, err = maybeLoadEnv(c.UserPoolID); err != nil {
		return err
	}

	if c.UserPoolRegion == "" {
		return errors.New("Invalid config: auth.third_party.cognito is enabled but without a user_pool_region.")
	}
	if c.UserPoolRegion, err = maybeLoadEnv(c.UserPoolRegion); err != nil {
		return err
	}

	return nil
}

func (tpa *thirdParty) validate() error {
	enabled := 0

	if tpa.Firebase.Enabled {
		enabled += 1

		if err := tpa.Firebase.validate(); err != nil {
			return err
		}
	}

	if tpa.Auth0.Enabled {
		enabled += 1

		if err := tpa.Auth0.validate(); err != nil {
			return err
		}
	}

	if tpa.Cognito.Enabled {
		enabled += 1

		if err := tpa.Cognito.validate(); err != nil {
			return err
		}
	}

	if enabled > 1 {
		return errors.New("Invalid config: Only one third_party provider allowed to be enabled at a time.")
	}

	return nil
}

func (tpa *thirdParty) IssuerURL() string {
	if tpa.Firebase.Enabled {
		return tpa.Firebase.issuerURL()
	}

	if tpa.Auth0.Enabled {
		return tpa.Auth0.issuerURL()
	}

	if tpa.Cognito.Enabled {
		return tpa.Cognito.issuerURL()
	}

	return ""
}

// ResolveJWKS creates the JWKS from the JWT secret and Third-Party Auth
// configs by resolving the JWKS via the OIDC discovery URL.
// It always returns a JWKS string, except when there's an error fetching.
func (a *auth) ResolveJWKS(ctx context.Context) (string, error) {
	var jwks struct {
		Keys []json.RawMessage `json:"keys"`
	}

	issuerURL := a.ThirdParty.IssuerURL()
	if issuerURL != "" {
		discoveryURL := issuerURL + "/.well-known/openid-configuration"

		t := &http.Client{Timeout: 10 * time.Second}
		client := fetcher.NewFetcher(
			discoveryURL,
			fetcher.WithHTTPClient(t),
			fetcher.WithExpectedStatus(http.StatusOK),
		)

		resp, err := client.Send(ctx, http.MethodGet, "", nil)
		if err != nil {
			return "", err
		}

		type oidcConfiguration struct {
			JWKSURI string `json:"jwks_uri"`
		}

		oidcConfig, err := fetcher.ParseJSON[oidcConfiguration](resp.Body)
		if err != nil {
			return "", err
		}

		if oidcConfig.JWKSURI == "" {
			return "", fmt.Errorf("auth.third_party: OIDC configuration at URL %q does not expose a jwks_uri property", discoveryURL)
		}

		client = fetcher.NewFetcher(
			oidcConfig.JWKSURI,
			fetcher.WithHTTPClient(t),
			fetcher.WithExpectedStatus(http.StatusOK),
		)

		resp, err = client.Send(ctx, http.MethodGet, "", nil)
		if err != nil {
			return "", err
		}

		type remoteJWKS struct {
			Keys []json.RawMessage `json:"keys"`
		}

		rJWKS, err := fetcher.ParseJSON[remoteJWKS](resp.Body)
		if err != nil {
			return "", err
		}

		if len(rJWKS.Keys) == 0 {
			return "", fmt.Errorf("auth.third_party: JWKS at URL %q as discovered from %q does not contain any JWK keys", oidcConfig.JWKSURI, discoveryURL)
		}

		jwks.Keys = rJWKS.Keys
	}

	var secretJWK struct {
		KeyType      string `json:"kty"`
		KeyBase64URL string `json:"k"`
	}

	secretJWK.KeyType = "oct"
	secretJWK.KeyBase64URL = base64.RawURLEncoding.EncodeToString([]byte(a.JwtSecret))

	secretJWKEncoded, err := json.Marshal(&secretJWK)
	if err != nil {
		return "", errors.Errorf("failed to marshal secret jwk: %w", err)
	}

	jwks.Keys = append(jwks.Keys, json.RawMessage(secretJWKEncoded))

	jwksEncoded, err := json.Marshal(jwks)
	if err != nil {
		return "", errors.Errorf("failed to marshal jwks keys: %w", err)
	}

	return string(jwksEncoded), nil
}<|MERGE_RESOLUTION|>--- conflicted
+++ resolved
@@ -710,14 +710,11 @@
 		}
 		c.Functions[slug] = function
 	}
-<<<<<<< HEAD
-	if err := c.baseConfig.Validate(fsys); err != nil {
-=======
+
 	if err := c.Db.Seed.loadSeedPaths(builder.SupabaseDirPath, fsys); err != nil {
 		return err
 	}
-	if err := c.baseConfig.Validate(); err != nil {
->>>>>>> 3bb06fb7
+	if err := c.baseConfig.Validate(fsys); err != nil {
 		return err
 	}
 	c.Remotes = make(map[string]baseConfig, len(c.Overrides))

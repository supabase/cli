diff remote[auth] local[auth]
--- remote[auth]
+++ local[auth]
<<<<<<< HEAD
@@ -12,9 +12,9 @@
 [rate_limit]
=======
@@ -11,9 +11,9 @@
 password_requirements = ""
>>>>>>> 50d22309
 
 [captcha]
-enabled = false
-provider = "hcaptcha"
-secret = "hash:ce62bb9bcced294fd4afe668f8ab3b50a89cf433093c526fffa3d0e46bf55252"
+enabled = true
+provider = "turnstile"
+secret = "hash:ed64b7695a606bc6ab4fcb41fe815b5ddf1063ccbc87afe1fa89756635db520e"
 
 [hook]
 <|MERGE_RESOLUTION|>--- conflicted
+++ resolved
@@ -1,13 +1,8 @@
 diff remote[auth] local[auth]
 --- remote[auth]
 +++ local[auth]
-<<<<<<< HEAD
-@@ -12,9 +12,9 @@
- [rate_limit]
-=======
 @@ -11,9 +11,9 @@
  password_requirements = ""
->>>>>>> 50d22309
  
  [captcha]
 -enabled = false

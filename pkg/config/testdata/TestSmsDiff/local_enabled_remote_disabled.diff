diff remote[auth] local[auth]
--- remote[auth]
+++ local[auth]
<<<<<<< HEAD
@@ -42,12 +42,12 @@
=======
@@ -41,12 +41,12 @@
>>>>>>> 50d22309
 otp_expiry = 0
 
 [sms]
-enable_signup = false
-enable_confirmations = false
-template = ""
-max_frequency = "0s"
+enable_signup = true
+enable_confirmations = true
+template = "Your code is {{ .Code }}"
+max_frequency = "1m0s"
 [sms.twilio]
-enabled = true
+enabled = false
 account_sid = ""
 message_service_sid = ""
 auth_token = ""
<<<<<<< HEAD
@@ -57,9 +57,9 @@
=======
@@ -56,9 +56,9 @@
>>>>>>> 50d22309
 message_service_sid = ""
 auth_token = ""
 [sms.messagebird]
-enabled = false
-originator = ""
-access_key = ""
+enabled = true
+originator = "test-originator"
+access_key = "hash:ab60d03fc809fb02dae838582f3ddc13d1d6cb32ffba77c4b969dd3caa496f13"
 [sms.textlocal]
 enabled = false
 sender = ""
<<<<<<< HEAD
@@ -70,6 +70,7 @@
=======
@@ -69,6 +69,7 @@
>>>>>>> 50d22309
 api_key = ""
 api_secret = ""
 [sms.test_otp]
+123 = "456"
 
 [third_party]
 [third_party.firebase]<|MERGE_RESOLUTION|>--- conflicted
+++ resolved
@@ -1,11 +1,7 @@
 diff remote[auth] local[auth]
 --- remote[auth]
 +++ local[auth]
-<<<<<<< HEAD
-@@ -42,12 +42,12 @@
-=======
 @@ -41,12 +41,12 @@
->>>>>>> 50d22309
  otp_expiry = 0
  
  [sms]
@@ -23,11 +19,7 @@
  account_sid = ""
  message_service_sid = ""
  auth_token = ""
-<<<<<<< HEAD
-@@ -57,9 +57,9 @@
-=======
 @@ -56,9 +56,9 @@
->>>>>>> 50d22309
  message_service_sid = ""
  auth_token = ""
  [sms.messagebird]
@@ -40,11 +32,7 @@
  [sms.textlocal]
  enabled = false
  sender = ""
-<<<<<<< HEAD
-@@ -70,6 +70,7 @@
-=======
 @@ -69,6 +69,7 @@
->>>>>>> 50d22309
  api_key = ""
  api_secret = ""
  [sms.test_otp]

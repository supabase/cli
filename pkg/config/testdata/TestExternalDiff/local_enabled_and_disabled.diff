--- conflicted
+++ resolved
@@ -1,12 +1,7 @@
 diff remote[auth] local[auth]
 --- remote[auth]
 +++ local[auth]
-<<<<<<< HEAD
 @@ -90,7 +90,7 @@
-=======
-@@ -89,7 +89,7 @@
->>>>>>> ab95a727
- 
  [external]
  [external.apple]
 -enabled = false
@@ -14,11 +9,7 @@
  client_id = "test-client-1,test-client-2"
  secret = "hash:ce62bb9bcced294fd4afe668f8ab3b50a89cf433093c526fffa3d0e46bf55252"
  url = ""
-<<<<<<< HEAD
 @@ -146,7 +146,7 @@
-=======
-@@ -145,7 +145,7 @@
->>>>>>> ab95a727
  redirect_uri = ""
  skip_nonce_check = false
  [external.google]

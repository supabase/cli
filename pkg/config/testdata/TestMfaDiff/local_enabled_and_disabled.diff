diff remote[auth] local[auth]
--- remote[auth]
+++ local[auth]
<<<<<<< HEAD
@@ -14,16 +14,16 @@
=======
@@ -13,16 +13,16 @@
>>>>>>> 50d22309
 [hook]
 
 [mfa]
-max_enrolled_factors = 10
+max_enrolled_factors = 0
 [mfa.totp]
 enroll_enabled = false
 verify_enabled = false
 [mfa.phone]
-enroll_enabled = false
-verify_enabled = false
-otp_length = 6
-template = "Your code is {{ .Code }}"
-max_frequency = "5s"
+enroll_enabled = true
+verify_enabled = true
+otp_length = 0
+template = ""
+max_frequency = "0s"
 [mfa.web_authn]
 enroll_enabled = false
 verify_enabled = false<|MERGE_RESOLUTION|>--- conflicted
+++ resolved
@@ -1,11 +1,7 @@
 diff remote[auth] local[auth]
 --- remote[auth]
 +++ local[auth]
-<<<<<<< HEAD
-@@ -14,16 +14,16 @@
-=======
 @@ -13,16 +13,16 @@
->>>>>>> 50d22309
  [hook]
  
  [mfa]

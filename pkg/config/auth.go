package config

import (
	"strconv"
	"strings"
	"time"

	"github.com/go-errors/errors"
	"github.com/oapi-codegen/nullable"
	v1API "github.com/supabase/cli/pkg/api"
	"github.com/supabase/cli/pkg/cast"
	"github.com/supabase/cli/pkg/diff"
)

type PasswordRequirements string

const (
	NoRequirements                 PasswordRequirements = ""
	LettersDigits                  PasswordRequirements = "letters_digits"
	LowerUpperLettersDigits        PasswordRequirements = "lower_upper_letters_digits"
	LowerUpperLettersDigitsSymbols PasswordRequirements = "lower_upper_letters_digits_symbols"
)

func (r *PasswordRequirements) UnmarshalText(text []byte) error {
	allowed := []PasswordRequirements{NoRequirements, LettersDigits, LowerUpperLettersDigits, LowerUpperLettersDigitsSymbols}
	if *r = PasswordRequirements(text); !sliceContains(allowed, *r) {
		return errors.Errorf("must be one of %v", allowed)
	}
	return nil
}

func (r PasswordRequirements) ToChar() v1API.UpdateAuthConfigBodyPasswordRequiredCharacters {
	switch r {
	case LettersDigits:
		return v1API.AbcdefghijklmnopqrstuvwxyzABCDEFGHIJKLMNOPQRSTUVWXYZ0123456789
	case LowerUpperLettersDigits:
		return v1API.AbcdefghijklmnopqrstuvwxyzABCDEFGHIJKLMNOPQRSTUVWXYZ01234567891
	case LowerUpperLettersDigitsSymbols:
		return v1API.AbcdefghijklmnopqrstuvwxyzABCDEFGHIJKLMNOPQRSTUVWXYZ01234567892
	}
	return v1API.Empty
}

func NewPasswordRequirement(c v1API.UpdateAuthConfigBodyPasswordRequiredCharacters) PasswordRequirements {
	switch c {
	case v1API.AbcdefghijklmnopqrstuvwxyzABCDEFGHIJKLMNOPQRSTUVWXYZ0123456789:
		return LettersDigits
	case v1API.AbcdefghijklmnopqrstuvwxyzABCDEFGHIJKLMNOPQRSTUVWXYZ01234567891:
		return LowerUpperLettersDigits
	case v1API.AbcdefghijklmnopqrstuvwxyzABCDEFGHIJKLMNOPQRSTUVWXYZ01234567892:
		return LowerUpperLettersDigitsSymbols
	}
	return NoRequirements
}

type CaptchaProvider string

const (
	HCaptchaProvider  CaptchaProvider = "hcaptcha"
	TurnstileProvider CaptchaProvider = "turnstile"
)

func (p *CaptchaProvider) UnmarshalText(text []byte) error {
	allowed := []CaptchaProvider{HCaptchaProvider, TurnstileProvider}
	if *p = CaptchaProvider(text); !sliceContains(allowed, *p) {
		return errors.Errorf("must be one of %v", allowed)
	}
	return nil
}

type (
	auth struct {
		Enabled bool   `toml:"enabled"`
		Image   string `toml:"-"`

		SiteUrl                    string               `toml:"site_url"`
		AdditionalRedirectUrls     []string             `toml:"additional_redirect_urls"`
		JwtExpiry                  uint                 `toml:"jwt_expiry"`
		EnableRefreshTokenRotation bool                 `toml:"enable_refresh_token_rotation"`
		RefreshTokenReuseInterval  uint                 `toml:"refresh_token_reuse_interval"`
		EnableManualLinking        bool                 `toml:"enable_manual_linking"`
		EnableSignup               bool                 `toml:"enable_signup"`
		EnableAnonymousSignIns     bool                 `toml:"enable_anonymous_sign_ins"`
		MinimumPasswordLength      uint                 `toml:"minimum_password_length"`
		PasswordRequirements       PasswordRequirements `toml:"password_requirements"`

		RateLimit rateLimit `toml:"rate_limit"`
		Captcha   *captcha  `toml:"captcha"`
		Hook      hook      `toml:"hook"`
		MFA       mfa       `toml:"mfa"`
		Sessions  sessions  `toml:"sessions"`
		Email     email     `toml:"email"`
		Sms       sms       `toml:"sms"`
		External  external  `toml:"external"`
		Web3      web3      `toml:"web3"`

		// Custom secrets can be injected from .env file
		JwtSecret      Secret `toml:"jwt_secret"`
		AnonKey        Secret `toml:"anon_key"`
		ServiceRoleKey Secret `toml:"service_role_key"`

		ThirdParty thirdParty `toml:"third_party"`
	}

	external map[string]provider

	thirdParty struct {
		Firebase tpaFirebase `toml:"firebase"`
		Auth0    tpaAuth0    `toml:"auth0"`
		Cognito  tpaCognito  `toml:"aws_cognito"`
		Clerk    tpaClerk    `toml:"clerk"`
	}

	rateLimit struct {
		AnonymousUsers     uint `toml:"anonymous_users"`
		TokenRefresh       uint `toml:"token_refresh"`
		SignInSignUps      uint `toml:"sign_in_sign_ups"`
		TokenVerifications uint `toml:"token_verifications"`
		EmailSent          uint `toml:"email_sent"`
		SmsSent            uint `toml:"sms_sent"`
		Web3               uint `toml:"web3"`
	}

	tpaFirebase struct {
		Enabled bool `toml:"enabled"`

		ProjectID string `toml:"project_id"`
	}

	tpaAuth0 struct {
		Enabled bool `toml:"enabled"`

		Tenant       string `toml:"tenant"`
		TenantRegion string `toml:"tenant_region"`
	}

	tpaCognito struct {
		Enabled bool `toml:"enabled"`

		UserPoolID     string `toml:"user_pool_id"`
		UserPoolRegion string `toml:"user_pool_region"`
	}

	tpaClerk struct {
		Enabled bool `toml:"enabled"`

		Domain string `toml:"domain"`
	}

	email struct {
		EnableSignup         bool                     `toml:"enable_signup"`
		DoubleConfirmChanges bool                     `toml:"double_confirm_changes"`
		EnableConfirmations  bool                     `toml:"enable_confirmations"`
		SecurePasswordChange bool                     `toml:"secure_password_change"`
		Template             map[string]emailTemplate `toml:"template"`
		Smtp                 *smtp                    `toml:"smtp"`
		MaxFrequency         time.Duration            `toml:"max_frequency"`
		OtpLength            uint                     `toml:"otp_length"`
		OtpExpiry            uint                     `toml:"otp_expiry"`
	}

	smtp struct {
		Enabled    bool   `toml:"enabled"`
		Host       string `toml:"host"`
		Port       uint16 `toml:"port"`
		User       string `toml:"user"`
		Pass       Secret `toml:"pass"`
		AdminEmail string `toml:"admin_email"`
		SenderName string `toml:"sender_name"`
	}

	emailTemplate struct {
		Subject *string `toml:"subject"`
		Content *string `toml:"content"`
		// Only content path is accepted in config.toml
		ContentPath string `toml:"content_path"`
	}

	sms struct {
		EnableSignup        bool              `toml:"enable_signup"`
		EnableConfirmations bool              `toml:"enable_confirmations"`
		Template            string            `toml:"template"`
		Twilio              twilioConfig      `toml:"twilio"`
		TwilioVerify        twilioConfig      `toml:"twilio_verify"`
		Messagebird         messagebirdConfig `toml:"messagebird"`
		Textlocal           textlocalConfig   `toml:"textlocal"`
		Vonage              vonageConfig      `toml:"vonage"`
		TestOTP             map[string]string `toml:"test_otp"`
		MaxFrequency        time.Duration     `toml:"max_frequency"`
	}

	captcha struct {
		Enabled  bool            `toml:"enabled"`
		Provider CaptchaProvider `toml:"provider"`
		Secret   Secret          `toml:"secret"`
	}

	hook struct {
		MFAVerificationAttempt      *hookConfig `toml:"mfa_verification_attempt"`
		PasswordVerificationAttempt *hookConfig `toml:"password_verification_attempt"`
		CustomAccessToken           *hookConfig `toml:"custom_access_token"`
		SendSMS                     *hookConfig `toml:"send_sms"`
		SendEmail                   *hookConfig `toml:"send_email"`
	}

	factorTypeConfiguration struct {
		EnrollEnabled bool `toml:"enroll_enabled"`
		VerifyEnabled bool `toml:"verify_enabled"`
	}

	phoneFactorTypeConfiguration struct {
		factorTypeConfiguration
		OtpLength    uint          `toml:"otp_length"`
		Template     string        `toml:"template"`
		MaxFrequency time.Duration `toml:"max_frequency"`
	}

	mfa struct {
		TOTP               factorTypeConfiguration      `toml:"totp"`
		Phone              phoneFactorTypeConfiguration `toml:"phone"`
		WebAuthn           factorTypeConfiguration      `toml:"web_authn"`
		MaxEnrolledFactors uint                         `toml:"max_enrolled_factors"`
	}

	hookConfig struct {
		Enabled bool   `toml:"enabled"`
		URI     string `toml:"uri"`
		Secrets Secret `toml:"secrets"`
	}

	sessions struct {
		Timebox           time.Duration `toml:"timebox"`
		InactivityTimeout time.Duration `toml:"inactivity_timeout"`
	}

	twilioConfig struct {
		Enabled           bool   `toml:"enabled"`
		AccountSid        string `toml:"account_sid"`
		MessageServiceSid string `toml:"message_service_sid"`
		AuthToken         Secret `toml:"auth_token"`
	}

	messagebirdConfig struct {
		Enabled    bool   `toml:"enabled"`
		Originator string `toml:"originator"`
		AccessKey  Secret `toml:"access_key"`
	}

	textlocalConfig struct {
		Enabled bool   `toml:"enabled"`
		Sender  string `toml:"sender"`
		ApiKey  Secret `toml:"api_key"`
	}

	vonageConfig struct {
		Enabled   bool   `toml:"enabled"`
		From      string `toml:"from"`
		ApiKey    string `toml:"api_key"`
		ApiSecret Secret `toml:"api_secret"`
	}

	provider struct {
		Enabled        bool   `toml:"enabled"`
		ClientId       string `toml:"client_id"`
		Secret         Secret `toml:"secret"`
		Url            string `toml:"url"`
		RedirectUri    string `toml:"redirect_uri"`
		SkipNonceCheck bool   `toml:"skip_nonce_check"`
	}

	solana struct {
		Enabled bool `toml:"enabled"`
	}

	web3 struct {
		Solana solana `toml:"solana"`
	}
)

func (a *auth) ToUpdateAuthConfigBody() v1API.UpdateAuthConfigBody {
	body := v1API.UpdateAuthConfigBody{
		SiteUrl:                           nullable.NewNullableWithValue(a.SiteUrl),
		UriAllowList:                      nullable.NewNullableWithValue(strings.Join(a.AdditionalRedirectUrls, ",")),
		JwtExp:                            nullable.NewNullableWithValue(cast.UintToInt(a.JwtExpiry)),
		RefreshTokenRotationEnabled:       nullable.NewNullableWithValue(a.EnableRefreshTokenRotation),
		SecurityRefreshTokenReuseInterval: nullable.NewNullableWithValue(cast.UintToInt(a.RefreshTokenReuseInterval)),
		SecurityManualLinkingEnabled:      nullable.NewNullableWithValue(a.EnableManualLinking),
		DisableSignup:                     nullable.NewNullableWithValue(!a.EnableSignup),
		ExternalAnonymousUsersEnabled:     nullable.NewNullableWithValue(a.EnableAnonymousSignIns),
		PasswordMinLength:                 nullable.NewNullableWithValue(cast.UintToInt(a.MinimumPasswordLength)),
		PasswordRequiredCharacters:        nullable.NewNullableWithValue(a.PasswordRequirements.ToChar()),
	}
	// Add rate limit fields
	a.RateLimit.toAuthConfigBody(&body)
	if s := a.Email.Smtp; s != nil && s.Enabled {
		body.RateLimitEmailSent = nullable.NewNullableWithValue(cast.UintToInt(a.RateLimit.EmailSent))
	}
	// When local config is not set, we assume platform defaults should not change
	if a.Captcha != nil {
		a.Captcha.toAuthConfigBody(&body)
	}
	a.Hook.toAuthConfigBody(&body)
	a.MFA.toAuthConfigBody(&body)
	a.Sessions.toAuthConfigBody(&body)
	a.Email.toAuthConfigBody(&body)
	a.Sms.toAuthConfigBody(&body)
	a.External.toAuthConfigBody(&body)
	a.Web3.toAuthConfigBody(&body)
	return body
}

func (a *auth) FromRemoteAuthConfig(remoteConfig v1API.AuthConfigResponse) {
	a.SiteUrl = ValOrDefault(remoteConfig.SiteUrl, "")
	a.AdditionalRedirectUrls = strToArr(ValOrDefault(remoteConfig.UriAllowList, ""))
	a.JwtExpiry = cast.IntToUint(ValOrDefault(remoteConfig.JwtExp, 0))
	a.EnableRefreshTokenRotation = ValOrDefault(remoteConfig.RefreshTokenRotationEnabled, false)
	a.RefreshTokenReuseInterval = cast.IntToUint(ValOrDefault(remoteConfig.SecurityRefreshTokenReuseInterval, 0))
	a.EnableManualLinking = ValOrDefault(remoteConfig.SecurityManualLinkingEnabled, false)
	a.EnableSignup = !ValOrDefault(remoteConfig.DisableSignup, false)
	a.EnableAnonymousSignIns = ValOrDefault(remoteConfig.ExternalAnonymousUsersEnabled, false)
	a.MinimumPasswordLength = cast.IntToUint(ValOrDefault(remoteConfig.PasswordMinLength, 0))
	prc := ValOrDefault(remoteConfig.PasswordRequiredCharacters, "")
	a.PasswordRequirements = NewPasswordRequirement(v1API.UpdateAuthConfigBodyPasswordRequiredCharacters(prc))
	a.RateLimit.fromAuthConfig(remoteConfig)
	if s := a.Email.Smtp; s != nil && s.Enabled {
		a.RateLimit.EmailSent = cast.IntToUint(ValOrDefault(remoteConfig.RateLimitEmailSent, 0))
	}
	a.Captcha.fromAuthConfig(remoteConfig)
	a.Hook.fromAuthConfig(remoteConfig)
	a.MFA.fromAuthConfig(remoteConfig)
	a.Sessions.fromAuthConfig(remoteConfig)
	a.Email.fromAuthConfig(remoteConfig)
	a.Sms.fromAuthConfig(remoteConfig)
	a.External.fromAuthConfig(remoteConfig)
	a.Web3.fromAuthConfig(remoteConfig)
}

func (r rateLimit) toAuthConfigBody(body *v1API.UpdateAuthConfigBody) {
	body.RateLimitAnonymousUsers = nullable.NewNullableWithValue(cast.UintToInt(r.AnonymousUsers))
	body.RateLimitTokenRefresh = nullable.NewNullableWithValue(cast.UintToInt(r.TokenRefresh))
	body.RateLimitOtp = nullable.NewNullableWithValue(cast.UintToInt(r.SignInSignUps))
	body.RateLimitVerify = nullable.NewNullableWithValue(cast.UintToInt(r.TokenVerifications))
	// Email rate limit is only updated when SMTP is enabled
<<<<<<< HEAD
	body.RateLimitSmsSent = cast.Ptr(cast.UintToInt(r.SmsSent))
	body.RateLimitWeb3 = cast.Ptr(cast.UintToInt(r.Web3))
=======
	body.RateLimitSmsSent = nullable.NewNullableWithValue(cast.UintToInt(r.SmsSent))
>>>>>>> b2ac6585
}

func (r *rateLimit) fromAuthConfig(remoteConfig v1API.AuthConfigResponse) {
	r.AnonymousUsers = cast.IntToUint(ValOrDefault(remoteConfig.RateLimitAnonymousUsers, 0))
	r.TokenRefresh = cast.IntToUint(ValOrDefault(remoteConfig.RateLimitTokenRefresh, 0))
	r.SignInSignUps = cast.IntToUint(ValOrDefault(remoteConfig.RateLimitOtp, 0))
	r.TokenVerifications = cast.IntToUint(ValOrDefault(remoteConfig.RateLimitVerify, 0))
	// Email rate limit is only updated when SMTP is enabled
<<<<<<< HEAD
	r.SmsSent = cast.IntToUint(cast.Val(remoteConfig.RateLimitSmsSent, 0))
	r.Web3 = cast.IntToUint(cast.Val(remoteConfig.RateLimitWeb3, 0))
=======
	r.SmsSent = cast.IntToUint(ValOrDefault(remoteConfig.RateLimitSmsSent, 0))
>>>>>>> b2ac6585
}

func (c captcha) toAuthConfigBody(body *v1API.UpdateAuthConfigBody) {
	if body.SecurityCaptchaEnabled = nullable.NewNullableWithValue(c.Enabled); c.Enabled {
		body.SecurityCaptchaProvider = nullable.NewNullableWithValue(v1API.UpdateAuthConfigBodySecurityCaptchaProvider(c.Provider))
		if len(c.Secret.SHA256) > 0 {
			body.SecurityCaptchaSecret = nullable.NewNullableWithValue(c.Secret.Value)
		}
	}
}

func (c *captcha) fromAuthConfig(remoteConfig v1API.AuthConfigResponse) {
	// When local config is not set, we assume platform defaults should not change
	if c == nil {
		return
	}
	// Ignore disabled captcha fields to minimise config diff
	if c.Enabled {
		c.Provider = CaptchaProvider(ValOrDefault(remoteConfig.SecurityCaptchaProvider, ""))
		if len(c.Secret.SHA256) > 0 {
			c.Secret.SHA256 = ValOrDefault(remoteConfig.SecurityCaptchaSecret, "")
		}
	}
	c.Enabled = ValOrDefault(remoteConfig.SecurityCaptchaEnabled, false)
}

func (h hook) toAuthConfigBody(body *v1API.UpdateAuthConfigBody) {
	// When local config is not set, we assume platform defaults should not change
	if hook := h.CustomAccessToken; hook != nil {
		if body.HookCustomAccessTokenEnabled = nullable.NewNullableWithValue(hook.Enabled); hook.Enabled {
			body.HookCustomAccessTokenUri = nullable.NewNullableWithValue(hook.URI)
			if len(hook.Secrets.SHA256) > 0 {
				body.HookCustomAccessTokenSecrets = nullable.NewNullableWithValue(hook.Secrets.Value)
			}
		}
	}
	if hook := h.SendEmail; hook != nil {
		if body.HookSendEmailEnabled = nullable.NewNullableWithValue(hook.Enabled); hook.Enabled {
			body.HookSendEmailUri = nullable.NewNullableWithValue(hook.URI)
			if len(hook.Secrets.SHA256) > 0 {
				body.HookSendEmailSecrets = nullable.NewNullableWithValue(hook.Secrets.Value)
			}
		}
	}
	if hook := h.SendSMS; hook != nil {
		if body.HookSendSmsEnabled = nullable.NewNullableWithValue(hook.Enabled); hook.Enabled {
			body.HookSendSmsUri = nullable.NewNullableWithValue(hook.URI)
			if len(hook.Secrets.SHA256) > 0 {
				body.HookSendSmsSecrets = nullable.NewNullableWithValue(hook.Secrets.Value)
			}
		}
	}
	// Enterprise and team only features
	if hook := h.MFAVerificationAttempt; hook != nil {
		if body.HookMfaVerificationAttemptEnabled = nullable.NewNullableWithValue(hook.Enabled); hook.Enabled {
			body.HookMfaVerificationAttemptUri = nullable.NewNullableWithValue(hook.URI)
			if len(hook.Secrets.SHA256) > 0 {
				body.HookMfaVerificationAttemptSecrets = nullable.NewNullableWithValue(hook.Secrets.Value)
			}
		}
	}
	if hook := h.PasswordVerificationAttempt; hook != nil {
		if body.HookPasswordVerificationAttemptEnabled = nullable.NewNullableWithValue(hook.Enabled); hook.Enabled {
			body.HookPasswordVerificationAttemptUri = nullable.NewNullableWithValue(hook.URI)
			if len(hook.Secrets.SHA256) > 0 {
				body.HookPasswordVerificationAttemptSecrets = nullable.NewNullableWithValue(hook.Secrets.Value)
			}
		}
	}
}
func (h *hook) fromAuthConfig(remoteConfig v1API.AuthConfigResponse) {
	// When local config is not set, we assume platform defaults should not change
	if hook := h.CustomAccessToken; hook != nil {
		// Ignore disabled hooks because their envs are not loaded
		if hook.Enabled {
			hook.URI = ValOrDefault(remoteConfig.HookCustomAccessTokenUri, "")
			if len(hook.Secrets.SHA256) > 0 {
				hook.Secrets.SHA256 = ValOrDefault(remoteConfig.HookCustomAccessTokenSecrets, "")
			}
		}
		hook.Enabled = ValOrDefault(remoteConfig.HookCustomAccessTokenEnabled, false)
	}
	if hook := h.SendEmail; hook != nil {
		if hook.Enabled {
			hook.URI = ValOrDefault(remoteConfig.HookSendEmailUri, "")
			if len(hook.Secrets.SHA256) > 0 {
				hook.Secrets.SHA256 = ValOrDefault(remoteConfig.HookSendEmailSecrets, "")
			}
		}
		hook.Enabled = ValOrDefault(remoteConfig.HookSendEmailEnabled, false)
	}
	if hook := h.SendSMS; hook != nil {
		if hook.Enabled {
			hook.URI = ValOrDefault(remoteConfig.HookSendSmsUri, "")
			if len(hook.Secrets.SHA256) > 0 {
				hook.Secrets.SHA256 = ValOrDefault(remoteConfig.HookSendSmsSecrets, "")
			}
		}
		hook.Enabled = ValOrDefault(remoteConfig.HookSendSmsEnabled, false)
	}
	// Enterprise and team only features
	if hook := h.MFAVerificationAttempt; hook != nil {
		if hook.Enabled {
			hook.URI = ValOrDefault(remoteConfig.HookMfaVerificationAttemptUri, "")
			if len(hook.Secrets.SHA256) > 0 {
				hook.Secrets.SHA256 = ValOrDefault(remoteConfig.HookMfaVerificationAttemptSecrets, "")
			}
		}
		hook.Enabled = ValOrDefault(remoteConfig.HookMfaVerificationAttemptEnabled, false)
	}
	if hook := h.PasswordVerificationAttempt; hook != nil {
		if hook.Enabled {
			hook.URI = ValOrDefault(remoteConfig.HookPasswordVerificationAttemptUri, "")
			if len(hook.Secrets.SHA256) > 0 {
				hook.Secrets.SHA256 = ValOrDefault(remoteConfig.HookPasswordVerificationAttemptSecrets, "")
			}
		}
		hook.Enabled = ValOrDefault(remoteConfig.HookPasswordVerificationAttemptEnabled, false)
	}
}

func (m mfa) toAuthConfigBody(body *v1API.UpdateAuthConfigBody) {
	body.MfaMaxEnrolledFactors = nullable.NewNullableWithValue(cast.UintToInt(m.MaxEnrolledFactors))
	body.MfaTotpEnrollEnabled = nullable.NewNullableWithValue(m.TOTP.EnrollEnabled)
	body.MfaTotpVerifyEnabled = nullable.NewNullableWithValue(m.TOTP.VerifyEnabled)
	body.MfaPhoneEnrollEnabled = nullable.NewNullableWithValue(m.Phone.EnrollEnabled)
	body.MfaPhoneVerifyEnabled = nullable.NewNullableWithValue(m.Phone.VerifyEnabled)
	body.MfaPhoneOtpLength = nullable.NewNullableWithValue(cast.UintToInt(m.Phone.OtpLength))
	body.MfaPhoneTemplate = nullable.NewNullableWithValue(m.Phone.Template)
	body.MfaPhoneMaxFrequency = nullable.NewNullableWithValue(int(m.Phone.MaxFrequency.Seconds()))
	body.MfaWebAuthnEnrollEnabled = nullable.NewNullableWithValue(m.WebAuthn.EnrollEnabled)
	body.MfaWebAuthnVerifyEnabled = nullable.NewNullableWithValue(m.WebAuthn.VerifyEnabled)
}

func (m *mfa) fromAuthConfig(remoteConfig v1API.AuthConfigResponse) {
	m.MaxEnrolledFactors = cast.IntToUint(ValOrDefault(remoteConfig.MfaMaxEnrolledFactors, 0))
	m.TOTP.EnrollEnabled = ValOrDefault(remoteConfig.MfaTotpEnrollEnabled, false)
	m.TOTP.VerifyEnabled = ValOrDefault(remoteConfig.MfaTotpVerifyEnabled, false)
	m.Phone.EnrollEnabled = ValOrDefault(remoteConfig.MfaPhoneEnrollEnabled, false)
	m.Phone.VerifyEnabled = ValOrDefault(remoteConfig.MfaPhoneVerifyEnabled, false)
	m.Phone.OtpLength = cast.IntToUint(remoteConfig.MfaPhoneOtpLength)
	m.Phone.Template = ValOrDefault(remoteConfig.MfaPhoneTemplate, "")
	m.Phone.MaxFrequency = time.Duration(ValOrDefault(remoteConfig.MfaPhoneMaxFrequency, 0)) * time.Second
	m.WebAuthn.EnrollEnabled = ValOrDefault(remoteConfig.MfaWebAuthnEnrollEnabled, false)
	m.WebAuthn.VerifyEnabled = ValOrDefault(remoteConfig.MfaWebAuthnVerifyEnabled, false)
}

func (s sessions) toAuthConfigBody(body *v1API.UpdateAuthConfigBody) {
	body.SessionsTimebox = nullable.NewNullableWithValue(int(s.Timebox.Hours()))
	body.SessionsInactivityTimeout = nullable.NewNullableWithValue(int(s.InactivityTimeout.Hours()))
}

func (s *sessions) fromAuthConfig(remoteConfig v1API.AuthConfigResponse) {
	s.Timebox = time.Duration(ValOrDefault(remoteConfig.SessionsTimebox, 0)) * time.Hour
	s.InactivityTimeout = time.Duration(ValOrDefault(remoteConfig.SessionsInactivityTimeout, 0)) * time.Hour
}

func (e email) toAuthConfigBody(body *v1API.UpdateAuthConfigBody) {
	body.ExternalEmailEnabled = nullable.NewNullableWithValue(e.EnableSignup)
	body.MailerSecureEmailChangeEnabled = nullable.NewNullableWithValue(e.DoubleConfirmChanges)
	body.MailerAutoconfirm = nullable.NewNullableWithValue(!e.EnableConfirmations)
	body.MailerOtpLength = nullable.NewNullableWithValue(cast.UintToInt(e.OtpLength))
	body.MailerOtpExp = cast.UintToIntPtr(&e.OtpExpiry)
	body.SecurityUpdatePasswordRequireReauthentication = nullable.NewNullableWithValue(e.SecurePasswordChange)
	body.SmtpMaxFrequency = nullable.NewNullableWithValue(int(e.MaxFrequency.Seconds()))
	// When local config is not set, we assume platform defaults should not change
	if e.Smtp != nil {
		e.Smtp.toAuthConfigBody(body)
	}
	if len(e.Template) == 0 {
		return
	}
	var tmpl *emailTemplate
	tmpl = cast.Ptr(e.Template["invite"])
	if tmpl.Subject != nil {
		body.MailerSubjectsInvite = nullable.NewNullableWithValue(*tmpl.Subject)
	}
	if tmpl.Content != nil {
		body.MailerTemplatesInviteContent = nullable.NewNullableWithValue(*tmpl.Content)
	}
	tmpl = cast.Ptr(e.Template["confirmation"])
	if tmpl.Subject != nil {
		body.MailerSubjectsConfirmation = nullable.NewNullableWithValue(*tmpl.Subject)
	}
	if tmpl.Content != nil {
		body.MailerTemplatesConfirmationContent = nullable.NewNullableWithValue(*tmpl.Content)
	}
	tmpl = cast.Ptr(e.Template["recovery"])
	if tmpl.Subject != nil {
		body.MailerSubjectsRecovery = nullable.NewNullableWithValue(*tmpl.Subject)
	}
	if tmpl.Content != nil {
		body.MailerTemplatesRecoveryContent = nullable.NewNullableWithValue(*tmpl.Content)
	}
	tmpl = cast.Ptr(e.Template["magic_link"])
	if tmpl.Subject != nil {
		body.MailerSubjectsMagicLink = nullable.NewNullableWithValue(*tmpl.Subject)
	}
	if tmpl.Content != nil {
		body.MailerTemplatesMagicLinkContent = nullable.NewNullableWithValue(*tmpl.Content)
	}
	tmpl = cast.Ptr(e.Template["email_change"])
	if tmpl.Subject != nil {
		body.MailerSubjectsEmailChange = nullable.NewNullableWithValue(*tmpl.Subject)
	}
	if tmpl.Content != nil {
		body.MailerTemplatesEmailChangeContent = nullable.NewNullableWithValue(*tmpl.Content)
	}
	tmpl = cast.Ptr(e.Template["reauthentication"])
	if tmpl.Subject != nil {
		body.MailerSubjectsReauthentication = nullable.NewNullableWithValue(*tmpl.Subject)
	}
	if tmpl.Content != nil {
		body.MailerTemplatesReauthenticationContent = nullable.NewNullableWithValue(*tmpl.Content)
	}
}

func (e *email) fromAuthConfig(remoteConfig v1API.AuthConfigResponse) {
	e.EnableSignup = ValOrDefault(remoteConfig.ExternalEmailEnabled, false)
	e.DoubleConfirmChanges = ValOrDefault(remoteConfig.MailerSecureEmailChangeEnabled, false)
	e.EnableConfirmations = !ValOrDefault(remoteConfig.MailerAutoconfirm, false)
	e.OtpLength = cast.IntToUint(ValOrDefault(remoteConfig.MailerOtpLength, 0))
	e.OtpExpiry = cast.IntToUint(remoteConfig.MailerOtpExp)
	e.SecurePasswordChange = ValOrDefault(remoteConfig.SecurityUpdatePasswordRequireReauthentication, false)
	e.MaxFrequency = time.Duration(ValOrDefault(remoteConfig.SmtpMaxFrequency, 0)) * time.Second
	e.Smtp.fromAuthConfig(remoteConfig)
	if len(e.Template) == 0 {
		return
	}
	if t, ok := e.Template["invite"]; ok {
		if t.Subject != nil {
			if value, err := remoteConfig.MailerSubjectsInvite.Get(); err == nil {
				t.Subject = &value
			} else {
				t.Subject = nil
			}
		}
		if t.Content != nil {
			if value, err := remoteConfig.MailerTemplatesInviteContent.Get(); err == nil {
				t.Content = &value
			} else {
				t.Content = nil
			}
		}
		e.Template["invite"] = t
	}
	if t, ok := e.Template["confirmation"]; ok {
		if t.Subject != nil {
			if value, err := remoteConfig.MailerSubjectsConfirmation.Get(); err == nil {
				t.Subject = &value
			} else {
				t.Subject = nil
			}
		}
		if t.Content != nil {
			if value, err := remoteConfig.MailerTemplatesConfirmationContent.Get(); err == nil {
				t.Content = &value
			} else {
				t.Content = nil
			}
		}
		e.Template["confirmation"] = t
	}
	if t, ok := e.Template["recovery"]; ok {
		if t.Subject != nil {
			if value, err := remoteConfig.MailerSubjectsRecovery.Get(); err == nil {
				t.Subject = &value
			} else {
				t.Subject = nil
			}
		}
		if t.Content != nil {
			if value, err := remoteConfig.MailerTemplatesRecoveryContent.Get(); err == nil {
				t.Content = &value
			} else {
				t.Content = nil
			}
		}
		e.Template["recovery"] = t
	}
	if t, ok := e.Template["magic_link"]; ok {
		if t.Subject != nil {
			if value, err := remoteConfig.MailerSubjectsMagicLink.Get(); err == nil {
				t.Subject = &value
			} else {
				t.Subject = nil
			}
		}
		if t.Content != nil {
			if value, err := remoteConfig.MailerTemplatesMagicLinkContent.Get(); err == nil {
				t.Content = &value
			} else {
				t.Content = nil
			}
		}
		e.Template["magic_link"] = t
	}
	if t, ok := e.Template["email_change"]; ok {
		if t.Subject != nil {
			if value, err := remoteConfig.MailerSubjectsEmailChange.Get(); err == nil {
				t.Subject = &value
			} else {
				t.Subject = nil
			}
		}
		if t.Content != nil {
			if value, err := remoteConfig.MailerTemplatesEmailChangeContent.Get(); err == nil {
				t.Content = &value
			} else {
				t.Content = nil
			}
		}
		e.Template["email_change"] = t
	}
	if t, ok := e.Template["reauthentication"]; ok {
		if t.Subject != nil {
			if value, err := remoteConfig.MailerSubjectsReauthentication.Get(); err == nil {
				t.Subject = &value
			} else {
				t.Subject = nil
			}
		}
		if t.Content != nil {
			if value, err := remoteConfig.MailerTemplatesReauthenticationContent.Get(); err == nil {
				t.Content = &value
			} else {
				t.Content = nil
			}
		}
		e.Template["reauthentication"] = t
	}
}

func (s smtp) toAuthConfigBody(body *v1API.UpdateAuthConfigBody) {
	if !s.Enabled {
		// Setting a single empty string disables SMTP
		body.SmtpHost = nullable.NewNullableWithValue("")
		return
	}
	body.SmtpHost = nullable.NewNullableWithValue(s.Host)
	body.SmtpPort = nullable.NewNullableWithValue(strconv.Itoa(int(s.Port)))
	body.SmtpUser = nullable.NewNullableWithValue(s.User)
	if len(s.Pass.SHA256) > 0 {
		body.SmtpPass = nullable.NewNullableWithValue(s.Pass.Value)
	}
	body.SmtpAdminEmail = nullable.NewNullableWithValue(s.AdminEmail)
	body.SmtpSenderName = nullable.NewNullableWithValue(s.SenderName)
}

func (s *smtp) fromAuthConfig(remoteConfig v1API.AuthConfigResponse) {
	// When local config is not set, we assume platform defaults should not change
	if s == nil {
		return
	}
	if s.Enabled {
		s.Host = ValOrDefault(remoteConfig.SmtpHost, "")
		s.User = ValOrDefault(remoteConfig.SmtpUser, "")
		if len(s.Pass.SHA256) > 0 {
			s.Pass.SHA256 = ValOrDefault(remoteConfig.SmtpPass, "")
		}
		s.AdminEmail = ValOrDefault(remoteConfig.SmtpAdminEmail, "")
		s.SenderName = ValOrDefault(remoteConfig.SmtpSenderName, "")
		portStr := ValOrDefault(remoteConfig.SmtpPort, "0")
		if port, err := strconv.ParseUint(portStr, 10, 16); err == nil {
			s.Port = uint16(port)
		}
	}
	// Api resets all values when SMTP is disabled
	s.Enabled = remoteConfig.SmtpHost != nil
}

func (s sms) toAuthConfigBody(body *v1API.UpdateAuthConfigBody) {
	body.ExternalPhoneEnabled = nullable.NewNullableWithValue(s.EnableSignup)
	body.SmsMaxFrequency = nullable.NewNullableWithValue(int(s.MaxFrequency.Seconds()))
	body.SmsAutoconfirm = nullable.NewNullableWithValue(s.EnableConfirmations)
	body.SmsTemplate = nullable.NewNullableWithValue(s.Template)
	if otpString := mapToEnv(s.TestOTP); len(otpString) > 0 {
		body.SmsTestOtp = nullable.NewNullableWithValue(otpString)
		// Set a 10 year validity for test OTP
		timestamp := time.Now().UTC().AddDate(10, 0, 0)
		body.SmsTestOtpValidUntil = nullable.NewNullableWithValue(timestamp)
	}
	// Api only overrides configs of enabled providers
	switch {
	case s.Twilio.Enabled:
		body.SmsProvider = nullable.NewNullableWithValue(v1API.Twilio)
		if len(s.Twilio.AuthToken.SHA256) > 0 {
			body.SmsTwilioAuthToken = nullable.NewNullableWithValue(s.Twilio.AuthToken.Value)
		}
		body.SmsTwilioAccountSid = nullable.NewNullableWithValue(s.Twilio.AccountSid)
		body.SmsTwilioMessageServiceSid = nullable.NewNullableWithValue(s.Twilio.MessageServiceSid)
	case s.TwilioVerify.Enabled:
		body.SmsProvider = nullable.NewNullableWithValue(v1API.TwilioVerify)
		if len(s.TwilioVerify.AuthToken.SHA256) > 0 {
			body.SmsTwilioVerifyAuthToken = nullable.NewNullableWithValue(s.TwilioVerify.AuthToken.Value)
		}
		body.SmsTwilioVerifyAccountSid = nullable.NewNullableWithValue(s.TwilioVerify.AccountSid)
		body.SmsTwilioVerifyMessageServiceSid = nullable.NewNullableWithValue(s.TwilioVerify.MessageServiceSid)
	case s.Messagebird.Enabled:
		body.SmsProvider = nullable.NewNullableWithValue(v1API.Messagebird)
		if len(s.Messagebird.AccessKey.SHA256) > 0 {
			body.SmsMessagebirdAccessKey = nullable.NewNullableWithValue(s.Messagebird.AccessKey.Value)
		}
		body.SmsMessagebirdOriginator = nullable.NewNullableWithValue(s.Messagebird.Originator)
	case s.Textlocal.Enabled:
		body.SmsProvider = nullable.NewNullableWithValue(v1API.Textlocal)
		if len(s.Textlocal.ApiKey.SHA256) > 0 {
			body.SmsTextlocalApiKey = nullable.NewNullableWithValue(s.Textlocal.ApiKey.Value)
		}
		body.SmsTextlocalSender = nullable.NewNullableWithValue(s.Textlocal.Sender)
	case s.Vonage.Enabled:
		body.SmsProvider = nullable.NewNullableWithValue(v1API.Vonage)
		if len(s.Vonage.ApiSecret.SHA256) > 0 {
			body.SmsVonageApiSecret = nullable.NewNullableWithValue(s.Vonage.ApiSecret.Value)
		}
		body.SmsVonageApiKey = nullable.NewNullableWithValue(s.Vonage.ApiKey)
		body.SmsVonageFrom = nullable.NewNullableWithValue(s.Vonage.From)
	}
}

func (s *sms) fromAuthConfig(remoteConfig v1API.AuthConfigResponse) {
	s.EnableSignup = ValOrDefault(remoteConfig.ExternalPhoneEnabled, false)
	s.MaxFrequency = time.Duration(ValOrDefault(remoteConfig.SmsMaxFrequency, 0)) * time.Second
	s.EnableConfirmations = ValOrDefault(remoteConfig.SmsAutoconfirm, false)
	s.Template = ValOrDefault(remoteConfig.SmsTemplate, "")
	s.TestOTP = envToMap(ValOrDefault(remoteConfig.SmsTestOtp, ""))
	// We are only interested in the provider that's enabled locally
	switch {
	case s.Twilio.Enabled:
		if len(s.Twilio.AuthToken.SHA256) > 0 {
			s.Twilio.AuthToken.SHA256 = ValOrDefault(remoteConfig.SmsTwilioAuthToken, "")
		}
		s.Twilio.AccountSid = ValOrDefault(remoteConfig.SmsTwilioAccountSid, "")
		s.Twilio.MessageServiceSid = ValOrDefault(remoteConfig.SmsTwilioMessageServiceSid, "")
	case s.TwilioVerify.Enabled:
		if len(s.TwilioVerify.AuthToken.SHA256) > 0 {
			s.TwilioVerify.AuthToken.SHA256 = ValOrDefault(remoteConfig.SmsTwilioVerifyAuthToken, "")
		}
		s.TwilioVerify.AccountSid = ValOrDefault(remoteConfig.SmsTwilioVerifyAccountSid, "")
		s.TwilioVerify.MessageServiceSid = ValOrDefault(remoteConfig.SmsTwilioVerifyMessageServiceSid, "")
	case s.Messagebird.Enabled:
		if len(s.Messagebird.AccessKey.SHA256) > 0 {
			s.Messagebird.AccessKey.SHA256 = ValOrDefault(remoteConfig.SmsMessagebirdAccessKey, "")
		}
		s.Messagebird.Originator = ValOrDefault(remoteConfig.SmsMessagebirdOriginator, "")
	case s.Textlocal.Enabled:
		if len(s.Textlocal.ApiKey.SHA256) > 0 {
			s.Textlocal.ApiKey.SHA256 = ValOrDefault(remoteConfig.SmsTextlocalApiKey, "")
		}
		s.Textlocal.Sender = ValOrDefault(remoteConfig.SmsTextlocalSender, "")
	case s.Vonage.Enabled:
		if len(s.Vonage.ApiSecret.SHA256) > 0 {
			s.Vonage.ApiSecret.SHA256 = ValOrDefault(remoteConfig.SmsVonageApiSecret, "")
		}
		s.Vonage.ApiKey = ValOrDefault(remoteConfig.SmsVonageApiKey, "")
		s.Vonage.From = ValOrDefault(remoteConfig.SmsVonageFrom, "")
	case !s.EnableSignup:
		// Nothing to do if both local and remote providers are disabled.
		return
	}
	if provider := ValOrDefault(remoteConfig.SmsProvider, ""); len(provider) > 0 {
		s.Twilio.Enabled = provider == "twilio"
		s.TwilioVerify.Enabled = provider == "twilio_verify"
		s.Messagebird.Enabled = provider == "messagebird"
		s.Textlocal.Enabled = provider == "textlocal"
		s.Vonage.Enabled = provider == "vonage"
	}
}

func (e external) toAuthConfigBody(body *v1API.UpdateAuthConfigBody) {
	if len(e) == 0 {
		return
	}
	// Ignore configs of disabled providers because their envs are not loaded
	if p, ok := e["apple"]; ok {
		if body.ExternalAppleEnabled = nullable.NewNullableWithValue(p.Enabled); p.Enabled {
			body.ExternalAppleClientId = nullable.NewNullableWithValue(p.ClientId)
			if len(p.Secret.SHA256) > 0 {
				body.ExternalAppleSecret = nullable.NewNullableWithValue(p.Secret.Value)
			}
		}
	}
	if p, ok := e["azure"]; ok {
		if body.ExternalAzureEnabled = nullable.NewNullableWithValue(p.Enabled); p.Enabled {
			body.ExternalAzureClientId = nullable.NewNullableWithValue(p.ClientId)
			if len(p.Secret.SHA256) > 0 {
				body.ExternalAzureSecret = nullable.NewNullableWithValue(p.Secret.Value)
			}
			body.ExternalAzureUrl = nullable.NewNullableWithValue(p.Url)
		}
	}
	if p, ok := e["bitbucket"]; ok {
		if body.ExternalBitbucketEnabled = nullable.NewNullableWithValue(p.Enabled); p.Enabled {
			body.ExternalBitbucketClientId = nullable.NewNullableWithValue(p.ClientId)
			if len(p.Secret.SHA256) > 0 {
				body.ExternalBitbucketSecret = nullable.NewNullableWithValue(p.Secret.Value)
			}
		}
	}
	if p, ok := e["discord"]; ok {
		if body.ExternalDiscordEnabled = nullable.NewNullableWithValue(p.Enabled); p.Enabled {
			body.ExternalDiscordClientId = nullable.NewNullableWithValue(p.ClientId)
			if len(p.Secret.SHA256) > 0 {
				body.ExternalDiscordSecret = nullable.NewNullableWithValue(p.Secret.Value)
			}
		}
	}
	if p, ok := e["facebook"]; ok {
		if body.ExternalFacebookEnabled = nullable.NewNullableWithValue(p.Enabled); p.Enabled {
			body.ExternalFacebookClientId = nullable.NewNullableWithValue(p.ClientId)
			if len(p.Secret.SHA256) > 0 {
				body.ExternalFacebookSecret = nullable.NewNullableWithValue(p.Secret.Value)
			}
		}
	}
	if p, ok := e["figma"]; ok {
		if body.ExternalFigmaEnabled = nullable.NewNullableWithValue(p.Enabled); p.Enabled {
			body.ExternalFigmaClientId = nullable.NewNullableWithValue(p.ClientId)
			if len(p.Secret.SHA256) > 0 {
				body.ExternalFigmaSecret = nullable.NewNullableWithValue(p.Secret.Value)
			}
		}
	}
	if p, ok := e["github"]; ok {
		if body.ExternalGithubEnabled = nullable.NewNullableWithValue(p.Enabled); p.Enabled {
			body.ExternalGithubClientId = nullable.NewNullableWithValue(p.ClientId)
			if len(p.Secret.SHA256) > 0 {
				body.ExternalGithubSecret = nullable.NewNullableWithValue(p.Secret.Value)
			}
		}
	}
	if p, ok := e["gitlab"]; ok {
		if body.ExternalGitlabEnabled = nullable.NewNullableWithValue(p.Enabled); p.Enabled {
			body.ExternalGitlabClientId = nullable.NewNullableWithValue(p.ClientId)
			if len(p.Secret.SHA256) > 0 {
				body.ExternalGitlabSecret = nullable.NewNullableWithValue(p.Secret.Value)
			}
			body.ExternalGitlabUrl = nullable.NewNullableWithValue(p.Url)
		}
	}
	if p, ok := e["google"]; ok {
		if body.ExternalGoogleEnabled = nullable.NewNullableWithValue(p.Enabled); p.Enabled {
			body.ExternalGoogleClientId = nullable.NewNullableWithValue(p.ClientId)
			if len(p.Secret.SHA256) > 0 {
				body.ExternalGoogleSecret = nullable.NewNullableWithValue(p.Secret.Value)
			}
			body.ExternalGoogleSkipNonceCheck = nullable.NewNullableWithValue(p.SkipNonceCheck)
		}
	}
	if p, ok := e["kakao"]; ok {
		if body.ExternalKakaoEnabled = nullable.NewNullableWithValue(p.Enabled); p.Enabled {
			body.ExternalKakaoClientId = nullable.NewNullableWithValue(p.ClientId)
			if len(p.Secret.SHA256) > 0 {
				body.ExternalKakaoSecret = nullable.NewNullableWithValue(p.Secret.Value)
			}
		}
	}
	if p, ok := e["keycloak"]; ok {
		if body.ExternalKeycloakEnabled = nullable.NewNullableWithValue(p.Enabled); p.Enabled {
			body.ExternalKeycloakClientId = nullable.NewNullableWithValue(p.ClientId)
			if len(p.Secret.SHA256) > 0 {
				body.ExternalKeycloakSecret = nullable.NewNullableWithValue(p.Secret.Value)
			}
			body.ExternalKeycloakUrl = nullable.NewNullableWithValue(p.Url)
		}
	}
	if p, ok := e["linkedin_oidc"]; ok {
		if body.ExternalLinkedinOidcEnabled = nullable.NewNullableWithValue(p.Enabled); p.Enabled {
			body.ExternalLinkedinOidcClientId = nullable.NewNullableWithValue(p.ClientId)
			if len(p.Secret.SHA256) > 0 {
				body.ExternalLinkedinOidcSecret = nullable.NewNullableWithValue(p.Secret.Value)
			}
		}
	}
	if p, ok := e["notion"]; ok {
		if body.ExternalNotionEnabled = nullable.NewNullableWithValue(p.Enabled); p.Enabled {
			body.ExternalNotionClientId = nullable.NewNullableWithValue(p.ClientId)
			if len(p.Secret.SHA256) > 0 {
				body.ExternalNotionSecret = nullable.NewNullableWithValue(p.Secret.Value)
			}
		}
	}
	if p, ok := e["slack_oidc"]; ok {
		if body.ExternalSlackOidcEnabled = nullable.NewNullableWithValue(p.Enabled); p.Enabled {
			body.ExternalSlackOidcClientId = nullable.NewNullableWithValue(p.ClientId)
			if len(p.Secret.SHA256) > 0 {
				body.ExternalSlackOidcSecret = nullable.NewNullableWithValue(p.Secret.Value)
			}
		}
	}
	if p, ok := e["spotify"]; ok {
		if body.ExternalSpotifyEnabled = nullable.NewNullableWithValue(p.Enabled); p.Enabled {
			body.ExternalSpotifyClientId = nullable.NewNullableWithValue(p.ClientId)
			if len(p.Secret.SHA256) > 0 {
				body.ExternalSpotifySecret = nullable.NewNullableWithValue(p.Secret.Value)
			}
		}
	}
	if p, ok := e["twitch"]; ok {
		if body.ExternalTwitchEnabled = nullable.NewNullableWithValue(p.Enabled); p.Enabled {
			body.ExternalTwitchClientId = nullable.NewNullableWithValue(p.ClientId)
			if len(p.Secret.SHA256) > 0 {
				body.ExternalTwitchSecret = nullable.NewNullableWithValue(p.Secret.Value)
			}
		}
	}
	if p, ok := e["twitter"]; ok {
		if body.ExternalTwitterEnabled = nullable.NewNullableWithValue(p.Enabled); p.Enabled {
			body.ExternalTwitterClientId = nullable.NewNullableWithValue(p.ClientId)
			if len(p.Secret.SHA256) > 0 {
				body.ExternalTwitterSecret = nullable.NewNullableWithValue(p.Secret.Value)
			}
		}
	}
	if p, ok := e["workos"]; ok {
		if body.ExternalWorkosEnabled = nullable.NewNullableWithValue(p.Enabled); p.Enabled {
			body.ExternalWorkosClientId = nullable.NewNullableWithValue(p.ClientId)
			if len(p.Secret.SHA256) > 0 {
				body.ExternalWorkosSecret = nullable.NewNullableWithValue(p.Secret.Value)
			}
			body.ExternalWorkosUrl = nullable.NewNullableWithValue(p.Url)
		}
	}
	if p, ok := e["zoom"]; ok {
		if body.ExternalZoomEnabled = nullable.NewNullableWithValue(p.Enabled); p.Enabled {
			body.ExternalZoomClientId = nullable.NewNullableWithValue(p.ClientId)
			if len(p.Secret.SHA256) > 0 {
				body.ExternalZoomSecret = nullable.NewNullableWithValue(p.Secret.Value)
			}
		}
	}
}

func (e external) fromAuthConfig(remoteConfig v1API.AuthConfigResponse) {
	if len(e) == 0 {
		return
	}
	// Ignore configs of disabled providers because their envs are not loaded
	if p, ok := e["apple"]; ok {
		if p.Enabled {
			p.ClientId = ValOrDefault(remoteConfig.ExternalAppleClientId, "")
			if ids := ValOrDefault(remoteConfig.ExternalAppleAdditionalClientIds, ""); len(ids) > 0 {
				p.ClientId += "," + ids
			}
			if len(p.Secret.SHA256) > 0 {
				p.Secret.SHA256 = ValOrDefault(remoteConfig.ExternalAppleSecret, "")
			}
		}
		p.Enabled = ValOrDefault(remoteConfig.ExternalAppleEnabled, false)
		e["apple"] = p
	}

	if p, ok := e["azure"]; ok {
		if p.Enabled {
			p.ClientId = ValOrDefault(remoteConfig.ExternalAzureClientId, "")
			if len(p.Secret.SHA256) > 0 {
				p.Secret.SHA256 = ValOrDefault(remoteConfig.ExternalAzureSecret, "")
			}
			p.Url = ValOrDefault(remoteConfig.ExternalAzureUrl, "")
		}
		p.Enabled = ValOrDefault(remoteConfig.ExternalAzureEnabled, false)
		e["azure"] = p
	}

	if p, ok := e["bitbucket"]; ok {
		if p.Enabled {
			p.ClientId = ValOrDefault(remoteConfig.ExternalBitbucketClientId, "")
			if len(p.Secret.SHA256) > 0 {
				p.Secret.SHA256 = ValOrDefault(remoteConfig.ExternalBitbucketSecret, "")
			}
		}
		p.Enabled = ValOrDefault(remoteConfig.ExternalBitbucketEnabled, false)
		e["bitbucket"] = p
	}

	if p, ok := e["discord"]; ok {
		if p.Enabled {
			p.ClientId = ValOrDefault(remoteConfig.ExternalDiscordClientId, "")
			if len(p.Secret.SHA256) > 0 {
				p.Secret.SHA256 = ValOrDefault(remoteConfig.ExternalDiscordSecret, "")
			}
		}
		p.Enabled = ValOrDefault(remoteConfig.ExternalDiscordEnabled, false)
		e["discord"] = p
	}

	if p, ok := e["facebook"]; ok {
		if p.Enabled {
			p.ClientId = ValOrDefault(remoteConfig.ExternalFacebookClientId, "")
			if len(p.Secret.SHA256) > 0 {
				p.Secret.SHA256 = ValOrDefault(remoteConfig.ExternalFacebookSecret, "")
			}
		}
		p.Enabled = ValOrDefault(remoteConfig.ExternalFacebookEnabled, false)
		e["facebook"] = p
	}

	if p, ok := e["figma"]; ok {
		if p.Enabled {
			p.ClientId = ValOrDefault(remoteConfig.ExternalFigmaClientId, "")
			if len(p.Secret.SHA256) > 0 {
				p.Secret.SHA256 = ValOrDefault(remoteConfig.ExternalFigmaSecret, "")
			}
		}
		p.Enabled = ValOrDefault(remoteConfig.ExternalFigmaEnabled, false)
		e["figma"] = p
	}

	if p, ok := e["github"]; ok {
		if p.Enabled {
			p.ClientId = ValOrDefault(remoteConfig.ExternalGithubClientId, "")
			if len(p.Secret.SHA256) > 0 {
				p.Secret.SHA256 = ValOrDefault(remoteConfig.ExternalGithubSecret, "")
			}
		}
		p.Enabled = ValOrDefault(remoteConfig.ExternalGithubEnabled, false)
		e["github"] = p
	}

	if p, ok := e["gitlab"]; ok {
		if p.Enabled {
			p.ClientId = ValOrDefault(remoteConfig.ExternalGitlabClientId, "")
			if len(p.Secret.SHA256) > 0 {
				p.Secret.SHA256 = ValOrDefault(remoteConfig.ExternalGitlabSecret, "")
			}
			p.Url = ValOrDefault(remoteConfig.ExternalGitlabUrl, "")
		}
		p.Enabled = ValOrDefault(remoteConfig.ExternalGitlabEnabled, false)
		e["gitlab"] = p
	}

	if p, ok := e["google"]; ok {
		if p.Enabled {
			p.ClientId = ValOrDefault(remoteConfig.ExternalGoogleClientId, "")
			if ids := ValOrDefault(remoteConfig.ExternalGoogleAdditionalClientIds, ""); len(ids) > 0 {
				p.ClientId += "," + ids
			}
			if len(p.Secret.SHA256) > 0 {
				p.Secret.SHA256 = ValOrDefault(remoteConfig.ExternalGoogleSecret, "")
			}
			p.SkipNonceCheck = ValOrDefault(remoteConfig.ExternalGoogleSkipNonceCheck, false)
		}
		p.Enabled = ValOrDefault(remoteConfig.ExternalGoogleEnabled, false)
		e["google"] = p
	}

	if p, ok := e["kakao"]; ok {
		if p.Enabled {
			p.ClientId = ValOrDefault(remoteConfig.ExternalKakaoClientId, "")
			if len(p.Secret.SHA256) > 0 {
				p.Secret.SHA256 = ValOrDefault(remoteConfig.ExternalKakaoSecret, "")
			}
		}
		p.Enabled = ValOrDefault(remoteConfig.ExternalKakaoEnabled, false)
		e["kakao"] = p
	}

	if p, ok := e["keycloak"]; ok {
		if p.Enabled {
			p.ClientId = ValOrDefault(remoteConfig.ExternalKeycloakClientId, "")
			if len(p.Secret.SHA256) > 0 {
				p.Secret.SHA256 = ValOrDefault(remoteConfig.ExternalKeycloakSecret, "")
			}
			p.Url = ValOrDefault(remoteConfig.ExternalKeycloakUrl, "")
		}
		p.Enabled = ValOrDefault(remoteConfig.ExternalKeycloakEnabled, false)
		e["keycloak"] = p
	}

	if p, ok := e["linkedin_oidc"]; ok {
		if p.Enabled {
			p.ClientId = ValOrDefault(remoteConfig.ExternalLinkedinOidcClientId, "")
			if len(p.Secret.SHA256) > 0 {
				p.Secret.SHA256 = ValOrDefault(remoteConfig.ExternalLinkedinOidcSecret, "")
			}
		}
		p.Enabled = ValOrDefault(remoteConfig.ExternalLinkedinOidcEnabled, false)
		e["linkedin_oidc"] = p
	}

	if p, ok := e["notion"]; ok {
		if p.Enabled {
			p.ClientId = ValOrDefault(remoteConfig.ExternalNotionClientId, "")
			if len(p.Secret.SHA256) > 0 {
				p.Secret.SHA256 = ValOrDefault(remoteConfig.ExternalNotionSecret, "")
			}
		}
		p.Enabled = ValOrDefault(remoteConfig.ExternalNotionEnabled, false)
		e["notion"] = p
	}

	if p, ok := e["slack_oidc"]; ok {
		if p.Enabled {
			p.ClientId = ValOrDefault(remoteConfig.ExternalSlackOidcClientId, "")
			if len(p.Secret.SHA256) > 0 {
				p.Secret.SHA256 = ValOrDefault(remoteConfig.ExternalSlackOidcSecret, "")
			}
		}
		p.Enabled = ValOrDefault(remoteConfig.ExternalSlackOidcEnabled, false)
		e["slack_oidc"] = p
	}

	if p, ok := e["spotify"]; ok {
		if p.Enabled {
			p.ClientId = ValOrDefault(remoteConfig.ExternalSpotifyClientId, "")
			if len(p.Secret.SHA256) > 0 {
				p.Secret.SHA256 = ValOrDefault(remoteConfig.ExternalSpotifySecret, "")
			}
		}
		p.Enabled = ValOrDefault(remoteConfig.ExternalSpotifyEnabled, false)
		e["spotify"] = p
	}

	if p, ok := e["twitch"]; ok {
		if p.Enabled {
			p.ClientId = ValOrDefault(remoteConfig.ExternalTwitchClientId, "")
			if len(p.Secret.SHA256) > 0 {
				p.Secret.SHA256 = ValOrDefault(remoteConfig.ExternalTwitchSecret, "")
			}
		}
		p.Enabled = ValOrDefault(remoteConfig.ExternalTwitchEnabled, false)
		e["twitch"] = p
	}

	if p, ok := e["twitter"]; ok {
		if p.Enabled {
			p.ClientId = ValOrDefault(remoteConfig.ExternalTwitterClientId, "")
			if len(p.Secret.SHA256) > 0 {
				p.Secret.SHA256 = ValOrDefault(remoteConfig.ExternalTwitterSecret, "")
			}
		}
		p.Enabled = ValOrDefault(remoteConfig.ExternalTwitterEnabled, false)
		e["twitter"] = p
	}

	if p, ok := e["workos"]; ok {
		if p.Enabled {
			p.ClientId = ValOrDefault(remoteConfig.ExternalWorkosClientId, "")
			if len(p.Secret.SHA256) > 0 {
				p.Secret.SHA256 = ValOrDefault(remoteConfig.ExternalWorkosSecret, "")
			}
			p.Url = ValOrDefault(remoteConfig.ExternalWorkosUrl, "")
		}
		p.Enabled = ValOrDefault(remoteConfig.ExternalWorkosEnabled, false)
		e["workos"] = p
	}

	if p, ok := e["zoom"]; ok {
		if p.Enabled {
			p.ClientId = ValOrDefault(remoteConfig.ExternalZoomClientId, "")
			if len(p.Secret.SHA256) > 0 {
				p.Secret.SHA256 = ValOrDefault(remoteConfig.ExternalZoomSecret, "")
			}
		}
		p.Enabled = ValOrDefault(remoteConfig.ExternalZoomEnabled, false)
		e["zoom"] = p
	}
}

func (a *auth) DiffWithRemote(remoteConfig v1API.AuthConfigResponse) ([]byte, error) {
	copy := a.Clone()
	// Convert the config values into easily comparable remoteConfig values
	currentValue, err := ToTomlBytes(copy)
	if err != nil {
		return nil, err
	}
	copy.FromRemoteAuthConfig(remoteConfig)
	remoteCompare, err := ToTomlBytes(copy)
	if err != nil {
		return nil, err
	}
	return diff.Diff("remote[auth]", remoteCompare, "local[auth]", currentValue), nil
}

<<<<<<< HEAD
func (w web3) toAuthConfigBody(body *v1API.UpdateAuthConfigBody) {
	w.Solana.toAuthConfigBody(body)
}

func (w *web3) fromAuthConfig(remoteConfig v1API.AuthConfigResponse) {
	w.Solana.fromAuthConfig(remoteConfig)
}

func (s solana) toAuthConfigBody(body *v1API.UpdateAuthConfigBody) {
	body.ExternalWeb3SolanaEnabled = &s.Enabled
}

func (s *solana) fromAuthConfig(remoteConfig v1API.AuthConfigResponse) {
	if remoteConfig.ExternalWeb3SolanaEnabled != nil {
		s.Enabled = *remoteConfig.ExternalWeb3SolanaEnabled
	}
=======
func ValOrDefault[T any](v nullable.Nullable[T], def T) T {
	if value, err := v.Get(); err == nil {
		return value
	}
	return def
>>>>>>> b2ac6585
}<|MERGE_RESOLUTION|>--- conflicted
+++ resolved
@@ -341,12 +341,8 @@
 	body.RateLimitOtp = nullable.NewNullableWithValue(cast.UintToInt(r.SignInSignUps))
 	body.RateLimitVerify = nullable.NewNullableWithValue(cast.UintToInt(r.TokenVerifications))
 	// Email rate limit is only updated when SMTP is enabled
-<<<<<<< HEAD
-	body.RateLimitSmsSent = cast.Ptr(cast.UintToInt(r.SmsSent))
-	body.RateLimitWeb3 = cast.Ptr(cast.UintToInt(r.Web3))
-=======
 	body.RateLimitSmsSent = nullable.NewNullableWithValue(cast.UintToInt(r.SmsSent))
->>>>>>> b2ac6585
+	body.RateLimitWeb3 = nullable.NewNullableWithValue((cast.UintToInt(r.Web3)))
 }
 
 func (r *rateLimit) fromAuthConfig(remoteConfig v1API.AuthConfigResponse) {
@@ -355,12 +351,8 @@
 	r.SignInSignUps = cast.IntToUint(ValOrDefault(remoteConfig.RateLimitOtp, 0))
 	r.TokenVerifications = cast.IntToUint(ValOrDefault(remoteConfig.RateLimitVerify, 0))
 	// Email rate limit is only updated when SMTP is enabled
-<<<<<<< HEAD
-	r.SmsSent = cast.IntToUint(cast.Val(remoteConfig.RateLimitSmsSent, 0))
-	r.Web3 = cast.IntToUint(cast.Val(remoteConfig.RateLimitWeb3, 0))
-=======
 	r.SmsSent = cast.IntToUint(ValOrDefault(remoteConfig.RateLimitSmsSent, 0))
->>>>>>> b2ac6585
+	r.Web3 = cast.IntToUint(ValOrDefault(remoteConfig.RateLimitWeb3, 0))
 }
 
 func (c captcha) toAuthConfigBody(body *v1API.UpdateAuthConfigBody) {
@@ -1220,6 +1212,16 @@
 	}
 }
 
+func (w web3) toAuthConfigBody(body *v1API.UpdateAuthConfigBody) {
+	body.ExternalWeb3SolanaEnabled = nullable.NewNullableWithValue(w.Solana.Enabled)
+}
+
+func (w *web3) fromAuthConfig(remoteConfig v1API.AuthConfigResponse) {
+	if value, err := remoteConfig.ExternalWeb3SolanaEnabled.Get(); err == nil {
+		w.Solana.Enabled = value
+	}
+}
+
 func (a *auth) DiffWithRemote(remoteConfig v1API.AuthConfigResponse) ([]byte, error) {
 	copy := a.Clone()
 	// Convert the config values into easily comparable remoteConfig values
@@ -1235,28 +1237,9 @@
 	return diff.Diff("remote[auth]", remoteCompare, "local[auth]", currentValue), nil
 }
 
-<<<<<<< HEAD
-func (w web3) toAuthConfigBody(body *v1API.UpdateAuthConfigBody) {
-	w.Solana.toAuthConfigBody(body)
-}
-
-func (w *web3) fromAuthConfig(remoteConfig v1API.AuthConfigResponse) {
-	w.Solana.fromAuthConfig(remoteConfig)
-}
-
-func (s solana) toAuthConfigBody(body *v1API.UpdateAuthConfigBody) {
-	body.ExternalWeb3SolanaEnabled = &s.Enabled
-}
-
-func (s *solana) fromAuthConfig(remoteConfig v1API.AuthConfigResponse) {
-	if remoteConfig.ExternalWeb3SolanaEnabled != nil {
-		s.Enabled = *remoteConfig.ExternalWeb3SolanaEnabled
-	}
-=======
 func ValOrDefault[T any](v nullable.Nullable[T], def T) T {
 	if value, err := v.Get(); err == nil {
 		return value
 	}
 	return def
->>>>>>> b2ac6585
 }
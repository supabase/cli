--- conflicted
+++ resolved
@@ -11,12 +11,8 @@
 const (
 	pg13  = "supabase/postgres:13.3.0"
 	pg14  = "supabase/postgres:14.1.0.89"
-<<<<<<< HEAD
 	pg15  = "supabase/postgres:15.8.1.069"
-	deno2 = "supabase/edge-runtime:v1.68.0-develop.12"
-=======
 	deno2 = "supabase/edge-runtime:v1.68.0-develop.13"
->>>>>>> ecf6afdf
 )
 
 type images struct {

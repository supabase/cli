--- conflicted
+++ resolved
@@ -9,30 +9,6 @@
 )
 
 const (
-<<<<<<< HEAD
-	pg13Image = "supabase/postgres:13.3.0"
-	pg14Image = "supabase/postgres:14.1.0.89"
-	Pg15Image = "supabase/postgres:15.8.1.020"
-	// Append to ServiceImages when adding new dependencies below
-	// TODO: try https://github.com/axllent/mailpit
-	kongImage        = "library/kong:2.8.1"
-	inbucketImage    = "axllent/mailpit:v1.22.2"
-	postgrestImage   = "postgrest/postgrest:v12.2.0"
-	pgmetaImage      = "supabase/postgres-meta:v0.84.2"
-	studioImage      = "supabase/studio:20250130-b048539"
-	imageProxyImage  = "darthsim/imgproxy:v3.8.0"
-	edgeRuntimeImage = "supabase/edge-runtime:v1.67.0"
-	vectorImage      = "timberio/vector:0.28.1-alpine"
-	supavisorImage   = "supabase/supavisor:1.1.56"
-	gotrueImage      = "supabase/gotrue:v2.167.0"
-	realtimeImage    = "supabase/realtime:v2.34.7"
-	storageImage     = "supabase/storage-api:v1.14.5"
-	logflareImage    = "supabase/logflare:1.4.0"
-	// Append to JobImages when adding new dependencies below
-	DifferImage  = "supabase/pgadmin-schema-diff:cli-0.0.5"
-	MigraImage   = "supabase/migra:3.0.1663481299"
-	PgProveImage = "supabase/pg_prove:3.36"
-=======
 	pg13 = "supabase/postgres:13.3.0"
 	pg14 = "supabase/postgres:14.1.0.89"
 )
@@ -64,7 +40,6 @@
 	dockerImage  string
 	imagePattern = regexp.MustCompile(`(?i)FROM\s+([^\s]+)\s+AS\s+([^\s]+)`)
 	Images       images
->>>>>>> 50d22309
 )
 
 func init() {

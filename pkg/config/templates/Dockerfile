--- conflicted
+++ resolved
@@ -10,13 +10,8 @@
 FROM supabase/edge-runtime:v1.67.4 AS edgeruntime
 FROM timberio/vector:0.28.1-alpine AS vector
 FROM supabase/supavisor:2.5.1 AS supavisor
-<<<<<<< HEAD
 FROM supabase/gotrue:v2.175.0 AS gotrue
-FROM supabase/realtime:v2.36.9 AS realtime
-=======
-FROM supabase/gotrue:v2.174.0 AS gotrue
 FROM supabase/realtime:v2.36.11 AS realtime
->>>>>>> bbe2f91c
 FROM supabase/storage-api:v1.24.4 AS storage
 FROM supabase/logflare:1.14.2 AS logflare
 # Append to JobImages when adding new dependencies below

package utils

import (
	"bufio"
	"bytes"
	"context"
	_ "embed"
	"encoding/json"
	"errors"
	"fmt"
	"io"
	"net"
	"os"
	"regexp"
	"strconv"
	"strings"
	"sync"
	"time"

	tea "github.com/charmbracelet/bubbletea"
	"github.com/docker/docker/api/types"
	"github.com/docker/docker/api/types/container"
	"github.com/docker/docker/client"
	"github.com/docker/docker/pkg/jsonmessage"
	"github.com/docker/docker/pkg/stdcopy"
	"github.com/spf13/viper"
)

type DiffDependencies struct {
	Type string `json:"type"`
}

type DiffEntry struct {
	Type             string             `json:"type"`
	Status           string             `json:"status"`
	DiffDdl          string             `json:"diff_ddl"`
	GroupName        string             `json:"group_name"`
	Dependencies     []DiffDependencies `json:"dependencies"`
	SourceSchemaName *string            `json:"source_schema_name"`
}

const (
	ShadowDbName   = "supabase_shadow"
	PgbouncerImage = "edoburu/pgbouncer:1.15.0"
	KongImage      = "library/kong:2.1"
	GotrueImage    = "supabase/gotrue:v2.2.6"
	InbucketImage  = "inbucket/inbucket:stable"
	RealtimeImage  = "supabase/realtime:v0.18.0"
	PostgrestImage = "postgrest/postgrest:v8.0.0"
	StorageImage   = "supabase/storage-api:v0.9.3"
	DifferImage    = "supabase/pgadmin-schema-diff:cli-0.0.4"
	PgmetaImage    = "supabase/postgres-meta:v0.28.0"

	// Args: dbname
	TerminateDbSqlFmt = `ALTER DATABASE "%[1]s" CONNECTION LIMIT 0;
SELECT pg_terminate_backend(pid) FROM pg_stat_activity WHERE datname = '%[1]s';
`
)

var (
	Docker = func() *client.Client {
		docker, err := client.NewClientWithOpts(client.WithAPIVersionNegotiation())
		if err != nil {
			fmt.Fprintln(os.Stderr, "❌ Failed to initialize Docker client.")
			os.Exit(1)
		}
		return docker
	}()

<<<<<<< HEAD
	ApiPort      string
	InbucketPort string
	DbPort       string
	PgmetaPort   string
	DbImage      string
	ProjectId    string
	NetId        string
	DbId         string
	PgbouncerId  string
	KongId       string
	GotrueId     string
	InbucketId   string
	RealtimeId   string
	RestId       string
	StorageId    string
	DifferId     string
	PgmetaId     string
=======
	ApiPort     string
	DbPort      string
	PgmetaPort  string
	DbVersion   string
	DbImage     string
	ProjectId   string
	NetId       string
	DbId        string
	PgbouncerId string
	KongId      string
	GotrueId    string
	RealtimeId  string
	RestId      string
	StorageId   string
	DifferId    string
	PgmetaId    string
>>>>>>> d39300bf
)

func GetCurrentTimestamp() string {
	// Magic number: https://stackoverflow.com/q/45160822.
	return time.Now().UTC().Format("20060102150405")
}

func GetCurrentBranch() (string, error) {
	branch, err := os.ReadFile("supabase/.branches/_current_branch")
	if err != nil {
		return "", err
	}

	return string(branch), nil
}

func AssertDockerIsRunning() error {
	if _, err := Docker.Ping(context.Background()); err != nil {
		return errors.New("❌ Failed to connect to Docker daemon. Is Docker running?")
	}

	return nil
}

func AssertPortIsAvailable(port string) error {
	listener, err := net.Listen("tcp4", ":"+port)
	if err != nil {
		return err
	}

	if err := listener.Close(); err != nil {
		return err
	}
	return nil
}

func LoadConfig() {
	viper.SetConfigFile("supabase/config.json")
	if err := viper.ReadInConfig(); err != nil {
		fmt.Fprintln(os.Stderr, "Failed to read config:", err)
		os.Exit(1)
	}

	ApiPort = fmt.Sprint(viper.GetUint("ports.api"))
	InbucketPort = fmt.Sprint(viper.GetUint("ports.inbucket"))
	DbPort = fmt.Sprint(viper.GetUint("ports.db"))
	PgmetaPort = fmt.Sprint(viper.GetUint("ports.pgMeta"))
	DbVersion = viper.GetString("dbVersion")
	switch DbVersion {
	case
		"120000",
		"120001",
		"120002",
		"120003",
		"120004",
		"120005",
		"120006",
		"120007",
		"120008":
		DbImage = "supabase/postgres:0.14.0"
	case
		"130000",
		"130001",
		"130002",
		"130003",
		"130004":
		DbImage = "supabase/postgres:13.3.0"
	default:
		fmt.Fprintln(os.Stderr, "Failed reading config: Invalid dbVersion: "+DbVersion+".")
		os.Exit(1)
	}
	ProjectId = viper.GetString("projectId")
	NetId = "supabase_network_" + ProjectId
	DbId = "supabase_db_" + ProjectId
	PgbouncerId = "supabase_pgbouncer_" + ProjectId
	KongId = "supabase_kong_" + ProjectId
	GotrueId = "supabase_auth_" + ProjectId
	InbucketId = "supabase_inbucket_" + ProjectId
	RealtimeId = "supabase_realtime_" + ProjectId
	RestId = "supabase_rest_" + ProjectId
	StorageId = "supabase_storage_" + ProjectId
	DifferId = "supabase_differ_" + ProjectId
	PgmetaId = "supabase_pg_meta_" + ProjectId
}

func AssertSupabaseStartIsRunning() {
	LoadConfig()
	if _, err := Docker.ContainerInspect(context.Background(), DbId); err != nil {
		fmt.Fprintln(os.Stderr, "`supabase start` is not running.")
		os.Exit(1)
	}
}

func DockerExec(ctx context.Context, container string, cmd []string) (io.Reader, error) {
	exec, err := Docker.ContainerExecCreate(
		ctx,
		container,
		types.ExecConfig{Cmd: cmd, AttachStderr: true, AttachStdout: true},
	)
	if err != nil {
		return nil, err
	}

	resp, err := Docker.ContainerExecAttach(ctx, exec.ID, types.ExecStartCheck{})
	if err != nil {
		return nil, err
	}

	if err := Docker.ContainerExecStart(ctx, exec.ID, types.ExecStartCheck{}); err != nil {
		return nil, err
	}

	return resp.Reader, nil
}

// NOTE: There's a risk of data race with reads & writes from `DockerRun` and
// reads from `DockerRemoveAll`, but since they're expected to be run on the
// same thread, this is fine.
var containers []string

func DockerRun(
	ctx context.Context,
	name string,
	config *container.Config,
	hostConfig *container.HostConfig,
) (io.Reader, error) {
	container, err := Docker.ContainerCreate(ctx, config, hostConfig, nil, nil, name)
	if err != nil {
		return nil, err
	}
	containers = append(containers, name)

	resp, err := Docker.ContainerAttach(ctx, container.ID, types.ContainerAttachOptions{Stream: true, Stdout: true, Stderr: true})
	if err != nil {
		return nil, err
	}

	if err := Docker.ContainerStart(ctx, container.ID, types.ContainerStartOptions{}); err != nil {
		return nil, err
	}

	return resp.Reader, nil
}

func DockerRemoveAll() {
	var wg sync.WaitGroup

	for _, container := range containers {
		wg.Add(1)

		go func(container string) {
			if err := Docker.ContainerRemove(context.Background(), container, types.ContainerRemoveOptions{
				RemoveVolumes: true,
				Force:         true,
			}); err != nil {
				// TODO: Handle errors
				// fmt.Fprintln(os.Stderr, err)
				_ = err
			}

			wg.Done()
		}(container)
	}

	wg.Wait()
}

func GetGitRoot() (*string, error) {
	origWd, err := os.Getwd()
	if err != nil {
		return nil, err
	}

	for {
		_, err := os.ReadDir(".git")

		if err == nil {
			gitRoot, err := os.Getwd()
			if err != nil {
				return nil, err
			}

			if err := os.Chdir(origWd); err != nil {
				return nil, err
			}

			return &gitRoot, nil
		}

		if cwd, err := os.Getwd(); err != nil {
			return nil, err
		} else if cwd == "/" {
			return nil, errors.New("Cannot find Git root. Are you in a Git repository?")
		}

		if err := os.Chdir(".."); err != nil {
			return nil, err
		}
	}
}

type (
	StatusMsg   string
	ProgressMsg *float64
	PsqlMsg     *string
)

func ProcessPullOutput(out io.ReadCloser, p *tea.Program) error {
	dec := json.NewDecoder(out)

	downloads := make(map[string]struct{ current, total int64 })

	for {
		var progress jsonmessage.JSONMessage

		if err := dec.Decode(&progress); err == io.EOF {
			break
		} else if err != nil {
			return err
		}

		if strings.HasPrefix(progress.Status, "Pulling from") {
			p.Send(StatusMsg(progress.Status + "..."))
		} else if progress.Status == "Pulling fs layer" || progress.Status == "Waiting" {
			downloads[progress.ID] = struct{ current, total int64 }{
				current: 0,
				total:   0,
			}
		} else if progress.Status == "Downloading" {
			downloads[progress.ID] = struct{ current, total int64 }{
				current: progress.Progress.Current,
				total:   progress.Progress.Total,
			}

			var sumCurrent, sumTotal int64
			for _, percentage := range downloads {
				sumCurrent += percentage.current
				sumTotal += percentage.total
			}

			var overallProgress float64
			if sumTotal != 0 {
				overallProgress = float64(sumCurrent) / float64(sumTotal)
			}
			p.Send(ProgressMsg(&overallProgress))
		}
	}

	p.Send(ProgressMsg(nil))

	return nil
}

func ProcessDiffOutput(p *tea.Program, out io.Reader) ([]byte, error) {
	var diffBytesBuf bytes.Buffer
	r, w := io.Pipe()
	doneCh := make(chan struct{}, 1)

	go func() {
		scanner := bufio.NewScanner(r)
		re := regexp.MustCompile(`(.*)([[:digit:]]{2,3})%`)

		for scanner.Scan() {
			select {
			case <-doneCh:
				return
			default:
			}

			line := scanner.Text()

			if line == "Starting schema diff..." {
				percentage := 0.0
				p.Send(ProgressMsg(&percentage))
			}

			matches := re.FindStringSubmatch(line)
			if len(matches) != 3 {
				continue
			}

			p.Send(StatusMsg(matches[1]))
			percentage, err := strconv.ParseFloat(matches[2], 64)
			if err != nil {
				continue
			}
			percentage = percentage / 100
			p.Send(ProgressMsg(&percentage))
		}
	}()

	if _, err := stdcopy.StdCopy(&diffBytesBuf, w, out); err != nil {
		return nil, err
	}

	doneCh <- struct{}{}
	p.Send(ProgressMsg(nil))

	// TODO: Remove when https://github.com/supabase/pgadmin4/issues/24 is fixed.
	diffBytes := bytes.TrimPrefix(diffBytesBuf.Bytes(), []byte("NOTE: Configuring authentication for DESKTOP mode.\n"))

	return filterDiffOutput(diffBytes)
}

func filterDiffOutput(diffBytes []byte) ([]byte, error) {
	var diffJson []DiffEntry
	if err := json.Unmarshal(diffBytes, &diffJson); err != nil {
		return nil, err
	}

	filteredDiffDdls := []string{`-- This script was generated by the Schema Diff utility in pgAdmin 4
-- For the circular dependencies, the order in which Schema Diff writes the objects is not very sophisticated
-- and may require manual changes to the script to ensure changes are applied in the correct order.
-- Please report an issue for any failure with the reproduction steps.`}

	for _, diffEntry := range diffJson {
		if diffEntry.Status == "Identical" || diffEntry.DiffDdl == "" {
			continue
		}

		switch diffEntry.Type {
		case "function", "mview", "table", "trigger_function", "type", "view":
			// skip
		default:
			continue
		}

		{
			doContinue := false
			for _, dep := range diffEntry.Dependencies {
				if dep.Type == "extension" {
					doContinue = true
					break
				}
			}

			if doContinue {
				continue
			}
		}

		if isSchemaIgnored(diffEntry.GroupName) ||
			// Needed at least for trigger_function
			(diffEntry.SourceSchemaName != nil && isSchemaIgnored(*diffEntry.SourceSchemaName)) {
			continue
		}

		filteredDiffDdls = append(filteredDiffDdls, strings.TrimSpace(diffEntry.DiffDdl))
	}

	return []byte(strings.Join(filteredDiffDdls, "\n\n") + "\n"), nil
}

func isSchemaIgnored(schema string) bool {
	ignoredSchemas := []string{"auth", "extensions", "pgbouncer", "realtime", "storage", "supabase_migrations"}
	for _, s := range ignoredSchemas {
		if s == schema {
			return true
		}
	}
	return false
}

func ProcessPsqlOutput(out io.Reader, p *tea.Program) error {
	r, w := io.Pipe()
	doneCh := make(chan struct{}, 1)

	go func() {
		scanner := bufio.NewScanner(r)

		for scanner.Scan() {
			select {
			case <-doneCh:
				return
			default:
			}

			line := scanner.Text()
			p.Send(PsqlMsg(&line))
		}
	}()

	var errBuf bytes.Buffer
	if _, err := stdcopy.StdCopy(w, &errBuf, out); err != nil {
		return err
	}
	if errBuf.Len() > 0 {
		return errors.New("Error running SQL: " + errBuf.String())
	}

	doneCh <- struct{}{}
	p.Send(PsqlMsg(nil))

	return nil
}

func IsBranchNameReserved(branch string) bool {
	switch branch {
	case "_current_branch", "main", "supabase_shadow", "postgres", "template0", "template1":
		return true
	default:
		return false
	}
}<|MERGE_RESOLUTION|>--- conflicted
+++ resolved
@@ -67,11 +67,11 @@
 		return docker
 	}()
 
-<<<<<<< HEAD
 	ApiPort      string
 	InbucketPort string
 	DbPort       string
 	PgmetaPort   string
+  DbVersion    string
 	DbImage      string
 	ProjectId    string
 	NetId        string
@@ -85,24 +85,6 @@
 	StorageId    string
 	DifferId     string
 	PgmetaId     string
-=======
-	ApiPort     string
-	DbPort      string
-	PgmetaPort  string
-	DbVersion   string
-	DbImage     string
-	ProjectId   string
-	NetId       string
-	DbId        string
-	PgbouncerId string
-	KongId      string
-	GotrueId    string
-	RealtimeId  string
-	RestId      string
-	StorageId   string
-	DifferId    string
-	PgmetaId    string
->>>>>>> d39300bf
 )
 
 func GetCurrentTimestamp() string {

--- conflicted
+++ resolved
@@ -44,12 +44,8 @@
 	PgbouncerImage = "edoburu/pgbouncer:1.15.0"
 	KongImage      = "library/kong:2.1"
 	GotrueImage    = "supabase/gotrue:v2.2.6"
-<<<<<<< HEAD
+	InbucketImage  = "inbucket/inbucket:stable"
 	RealtimeImage  = "supabase/realtime:v0.19.0"
-=======
-	InbucketImage  = "inbucket/inbucket:stable"
-	RealtimeImage  = "supabase/realtime:v0.18.0"
->>>>>>> ea013130
 	PostgrestImage = "postgrest/postgrest:v8.0.0"
 	StorageImage   = "supabase/storage-api:v0.9.3"
 	DifferImage    = "supabase/pgadmin-schema-diff:cli-0.0.4"

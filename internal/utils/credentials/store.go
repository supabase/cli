package credentials

import (
	"bytes"
	"os"
	"os/exec"

	"github.com/go-errors/errors"
	"github.com/supabase/cli/internal/utils/credentials/keyring"
)

const namespace = "Supabase CLI"

var ErrNotSupported = errors.New("Keyring is not supported on WSL")

// Retrieves the stored password of a project and username
func Get(project string) (string, error) {
	if err := assertKeyringSupported(); err != nil {
		return "", err
	}
	val, err := keyring.Get(namespace, project)
	if errors.Is(err, exec.ErrNotFound) {
		return "", errors.New(ErrNotSupported)
	} else if err != nil {
		return "", errors.Errorf("failed to load credentials: %w", err)
	}
	return val, nil
}

// Stores the password of a project and username
func Set(project, password string) error {
	if err := assertKeyringSupported(); err != nil {
		return err
	}
	if err := keyring.Set(namespace, project, password); errors.Is(err, exec.ErrNotFound) {
		return errors.New(ErrNotSupported)
	} else if err != nil {
		return errors.Errorf("failed to set credentials: %w", err)
	}
	return nil
}

// Erases the stored password of a project and username
func Delete(project string) error {
	if err := assertKeyringSupported(); err != nil {
		return err
	}
	if err := keyring.Delete(namespace, project); errors.Is(err, exec.ErrNotFound) {
		return errors.New(ErrNotSupported)
	} else if err != nil {
		return errors.Errorf("failed to delete credentials: %w", err)
	}
	return nil
}

// Deletes all stored credentials for the namespace
func DeleteAll() error {
<<<<<<< HEAD
	if err := assertKeyringSupported(); err != nil {
		return err
	}
	if err := keyring.DeleteAll(namespace); errors.Is(err, exec.ErrNotFound) {
		return errors.New(ErrNotSupported)
	} else if err != nil {
		return errors.Errorf("failed to delete all credentials: %w", err)
	}
	return nil
=======
	return deleteAll(namespace)
>>>>>>> 3599b8e5
}

func assertKeyringSupported() error {
	// Suggested check: https://github.com/microsoft/WSL/issues/423
	if f, err := os.ReadFile("/proc/sys/kernel/osrelease"); err == nil {
		if bytes.Contains(f, []byte("WSL")) || bytes.Contains(f, []byte("Microsoft")) {
			return errors.New(ErrNotSupported)
		}
	}
	return nil
}<|MERGE_RESOLUTION|>--- conflicted
+++ resolved
@@ -6,7 +6,7 @@
 	"os/exec"
 
 	"github.com/go-errors/errors"
-	"github.com/supabase/cli/internal/utils/credentials/keyring"
+	"github.com/zalando/go-keyring"
 )
 
 const namespace = "Supabase CLI"
@@ -55,19 +55,7 @@
 
 // Deletes all stored credentials for the namespace
 func DeleteAll() error {
-<<<<<<< HEAD
-	if err := assertKeyringSupported(); err != nil {
-		return err
-	}
-	if err := keyring.DeleteAll(namespace); errors.Is(err, exec.ErrNotFound) {
-		return errors.New(ErrNotSupported)
-	} else if err != nil {
-		return errors.Errorf("failed to delete all credentials: %w", err)
-	}
-	return nil
-=======
 	return deleteAll(namespace)
->>>>>>> 3599b8e5
 }
 
 func assertKeyringSupported() error {

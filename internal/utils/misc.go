--- conflicted
+++ resolved
@@ -34,13 +34,8 @@
 	PostgrestImage   = "postgrest/postgrest:v12.2.0"
 	DifferImage      = "supabase/pgadmin-schema-diff:cli-0.0.5"
 	MigraImage       = "supabase/migra:3.0.1663481299"
-<<<<<<< HEAD
-	PgmetaImage      = "supabase/postgres-meta:v0.80.0"
+	PgmetaImage      = "supabase/postgres-meta:v0.83.0"
 	StudioImage      = "supabase/studio:20240701-05dfbec"
-=======
-	PgmetaImage      = "supabase/postgres-meta:v0.83.0"
-	StudioImage      = "supabase/studio:20240422-5cf8f30"
->>>>>>> 0a1061df
 	ImageProxyImage  = "darthsim/imgproxy:v3.8.0"
 	EdgeRuntimeImage = "supabase/edge-runtime:v1.54.9"
 	VectorImage      = "timberio/vector:0.28.1-alpine"

package utils

import (
	"context"
	_ "embed"
	"fmt"
	"net"
	"os"
	"path/filepath"
	"regexp"
	"time"

	"github.com/docker/docker/client"
	"github.com/go-errors/errors"
	"github.com/go-git/go-git/v5"
	"github.com/spf13/afero"
	"github.com/spf13/viper"
)

// Assigned using `-ldflags` https://stackoverflow.com/q/11354518
var (
	Version   string
	SentryDsn string
)

const (
	Pg13Image = "supabase/postgres:13.3.0"
	Pg14Image = "supabase/postgres:14.1.0.89"
	Pg15Image = "supabase/postgres:15.1.0.147"
	// Append to ServiceImages when adding new dependencies below
	KongImage        = "library/kong:2.8.1"
	InbucketImage    = "inbucket/inbucket:3.0.3"
	PostgrestImage   = "postgrest/postgrest:v12.0.1"
	DifferImage      = "supabase/pgadmin-schema-diff:cli-0.0.5"
	MigraImage       = "supabase/migra:3.0.1663481299"
	PgmetaImage      = "supabase/postgres-meta:v0.80.0"
	StudioImage      = "supabase/studio:20240408-6bf3b81"
	ImageProxyImage  = "darthsim/imgproxy:v3.8.0"
	EdgeRuntimeImage = "supabase/edge-runtime:v1.43.2"
	VectorImage      = "timberio/vector:0.28.1-alpine"
	PgbouncerImage   = "bitnami/pgbouncer:1.20.1-debian-11-r39"
	PgProveImage     = "supabase/pg_prove:3.36"
	GotrueImage      = "supabase/gotrue:v2.145.0"
<<<<<<< HEAD
	RealtimeImage    = "supabase/realtime:v2.27.5"
	StorageImage     = "supabase/storage-api:v1.0.6"
=======
	RealtimeImage    = "supabase/realtime:v2.28.23"
	StorageImage     = "supabase/storage-api:v0.46.4"
>>>>>>> 1c2409aa
	LogflareImage    = "supabase/logflare:1.4.0"
	// Should be kept in-sync with EdgeRuntimeImage
	DenoVersion = "1.30.3"
)

var ServiceImages = []string{
	GotrueImage,
	RealtimeImage,
	StorageImage,
	ImageProxyImage,
	KongImage,
	InbucketImage,
	PostgrestImage,
	DifferImage,
	MigraImage,
	PgmetaImage,
	StudioImage,
	EdgeRuntimeImage,
	LogflareImage,
	VectorImage,
	PgbouncerImage,
	PgProveImage,
}

func ShortContainerImageName(imageName string) string {
	matches := ImageNamePattern.FindStringSubmatch(imageName)
	if len(matches) < 2 {
		return imageName
	}
	return matches[1]
}

const (
	// https://dba.stackexchange.com/a/11895
	// Args: dbname
	TerminateDbSqlFmt = `
SELECT pg_terminate_backend(pid) FROM pg_stat_activity WHERE datname = '%[1]s';
-- Wait for WAL sender to drop replication slot.
DO 'BEGIN WHILE (
	SELECT COUNT(*) FROM pg_replication_slots WHERE database = ''%[1]s''
) > 0 LOOP END LOOP; END';`
	SuggestDebugFlag = "Try rerunning the command with --debug to troubleshoot the error."
)

var (
	CmdSuggestion string
	CurrentDirAbs string

	// pg_dumpall --globals-only --no-role-passwords --dbname $DB_URL \
	// | sed '/^CREATE ROLE postgres;/d' \
	// | sed '/^ALTER ROLE postgres WITH /d' \
	// | sed "/^ALTER ROLE .* WITH .* LOGIN /s/;$/ PASSWORD 'postgres';/"
	//go:embed templates/globals.sql
	GlobalsSql string

	ProjectRefPattern  = regexp.MustCompile(`^[a-z]{20}$`)
	UUIDPattern        = regexp.MustCompile(`^[0-9a-f]{8}-[0-9a-f]{4}-[0-9a-f]{4}-[0-9a-f]{4}-[0-9a-f]{12}$`)
	ProjectHostPattern = regexp.MustCompile(`^(db\.)([a-z]{20})\.supabase\.(co|red)$`)
	MigrateFilePattern = regexp.MustCompile(`^([0-9]+)_(.*)\.sql$`)
	BranchNamePattern  = regexp.MustCompile(`[[:word:]-]+`)
	FuncSlugPattern    = regexp.MustCompile(`^[A-Za-z][A-Za-z0-9_-]*$`)
	ImageNamePattern   = regexp.MustCompile(`\/(.*):`)

	// These schemas are ignored from db diff and db dump
	PgSchemas = []string{
		"information_schema",
		"pg_*", // Wildcard pattern follows pg_dump
	}
	SystemSchemas = append([]string{
		// Owned by extensions
		"cron",
		"graphql",
		"graphql_public",
		"net",
		"pgsodium",
		"pgsodium_masks",
		"pgtle",
		"repack",
		"tiger",
		"tiger_data",
		"timescaledb_*",
		"_timescaledb_*",
		"topology",
		"vault",
	}, PgSchemas...)
	InternalSchemas = append([]string{
		"auth",
		"extensions",
		"pgbouncer",
		"realtime",
		"_realtime",
		"storage",
		"_analytics",
		"supabase_functions",
		"supabase_migrations",
	}, SystemSchemas...)
	ReservedRoles = []string{
		"anon",
		"authenticated",
		"authenticator",
		"dashboard_user",
		"pgbouncer",
		"postgres",
		"service_role",
		"supabase_admin",
		"supabase_auth_admin",
		"supabase_functions_admin",
		"supabase_read_only_user",
		"supabase_replication_admin",
		"supabase_storage_admin",
		// Managed by extensions
		"pgsodium_keyholder",
		"pgsodium_keyiduser",
		"pgsodium_keymaker",
		"pgtle_admin",
	}
	AllowedConfigs = []string{
		// Ref: https://github.com/supabase/postgres/blob/develop/ansible/files/postgresql_config/supautils.conf.j2#L10
		"pgaudit.*",
		"pgrst.*",
		"session_replication_role",
		"statement_timeout",
		"track_io_timing",
	}

	SupabaseDirPath       = "supabase"
	ConfigPath            = filepath.Join(SupabaseDirPath, "config.toml")
	GitIgnorePath         = filepath.Join(SupabaseDirPath, ".gitignore")
	TempDir               = filepath.Join(SupabaseDirPath, ".temp")
	ImportMapsDir         = filepath.Join(TempDir, "import_maps")
	ProjectRefPath        = filepath.Join(TempDir, "project-ref")
	PoolerUrlPath         = filepath.Join(TempDir, "pooler-url")
	PostgresVersionPath   = filepath.Join(TempDir, "postgres-version")
	GotrueVersionPath     = filepath.Join(TempDir, "gotrue-version")
	RestVersionPath       = filepath.Join(TempDir, "rest-version")
	StorageVersionPath    = filepath.Join(TempDir, "storage-version")
	CurrBranchPath        = filepath.Join(SupabaseDirPath, ".branches", "_current_branch")
	MigrationsDir         = filepath.Join(SupabaseDirPath, "migrations")
	FunctionsDir          = filepath.Join(SupabaseDirPath, "functions")
	FallbackImportMapPath = filepath.Join(FunctionsDir, "import_map.json")
	FallbackEnvFilePath   = filepath.Join(FunctionsDir, ".env")
	DbTestsDir            = filepath.Join(SupabaseDirPath, "tests")
	SeedDataPath          = filepath.Join(SupabaseDirPath, "seed.sql")
	CustomRolesPath       = filepath.Join(SupabaseDirPath, "roles.sql")

	ErrNotLinked   = errors.Errorf("Cannot find project ref. Have you run %s?", Aqua("supabase link"))
	ErrInvalidRef  = errors.New("Invalid project ref format. Must be like `abcdefghijklmnopqrst`.")
	ErrInvalidSlug = errors.New("Invalid Function name. Must start with at least one letter, and only include alphanumeric characters, underscores, and hyphens. (^[A-Za-z][A-Za-z0-9_-]*$)")
	ErrNotRunning  = errors.Errorf("%s is not running.", Aqua("supabase start"))
)

func GetCurrentTimestamp() string {
	// Magic number: https://stackoverflow.com/q/45160822.
	return time.Now().UTC().Format("20060102150405")
}

func GetCurrentBranchFS(fsys afero.Fs) (string, error) {
	branch, err := afero.ReadFile(fsys, CurrBranchPath)
	if err != nil {
		return "", errors.Errorf("failed to load current branch: %w", err)
	}

	return string(branch), nil
}

func AssertSupabaseDbIsRunning() error {
	if _, err := Docker.ContainerInspect(context.Background(), DbId); err != nil {
		if client.IsErrNotFound(err) {
			return errors.New(ErrNotRunning)
		}
		if client.IsErrConnectionFailed(err) {
			CmdSuggestion = suggestDockerInstall
		}
		return errors.Errorf("failed to inspect database container: %w", err)
	}
	return nil
}

func IsGitRepo() bool {
	opts := &git.PlainOpenOptions{DetectDotGit: true}
	_, err := git.PlainOpenWithOptions(".", opts)
	return err == nil
}

// If the `os.Getwd()` is within a supabase project, this will return
// the root of the given project as the current working directory.
// Otherwise, the `os.Getwd()` is kept as is.
func getProjectRoot(absPath string, fsys afero.Fs) string {
	for cwd := absPath; ; cwd = filepath.Dir(cwd) {
		path := filepath.Join(cwd, ConfigPath)
		// Treat all errors as file not exists
		if isSupaProj, err := afero.Exists(fsys, path); isSupaProj {
			return cwd
		} else if err != nil && !errors.Is(err, os.ErrNotExist) {
			logger := GetDebugLogger()
			fmt.Fprintln(logger, err)
		}
		if isRootDirectory(cwd) {
			break
		}
	}
	return absPath
}

func isRootDirectory(cleanPath string) bool {
	// A cleaned path only ends with separator if it is root
	return os.IsPathSeparator(cleanPath[len(cleanPath)-1])
}

func ChangeWorkDir(fsys afero.Fs) error {
	// Track the original workdir before changing to project root
	if !filepath.IsAbs(CurrentDirAbs) {
		var err error
		if CurrentDirAbs, err = os.Getwd(); err != nil {
			return errors.Errorf("failed to get current directory: %w", err)
		}
	}
	workdir := viper.GetString("WORKDIR")
	if len(workdir) == 0 {
		workdir = getProjectRoot(CurrentDirAbs, fsys)
	}
	if err := os.Chdir(workdir); err != nil {
		return errors.Errorf("failed to change workdir: %w", err)
	}
	return nil
}

func IsBranchNameReserved(branch string) bool {
	switch branch {
	case "_current_branch", "main", "postgres", "template0", "template1":
		return true
	default:
		return false
	}
}

func MkdirIfNotExist(path string) error {
	return MkdirIfNotExistFS(afero.NewOsFs(), path)
}

func MkdirIfNotExistFS(fsys afero.Fs, path string) error {
	if err := fsys.MkdirAll(path, 0755); err != nil && !errors.Is(err, os.ErrExist) {
		return errors.Errorf("failed to mkdir: %w", err)
	}

	return nil
}

func WriteFile(path string, contents []byte, fsys afero.Fs) error {
	if err := MkdirIfNotExistFS(fsys, filepath.Dir(path)); err != nil {
		return err
	}
	if err := afero.WriteFile(fsys, path, contents, 0644); err != nil {
		return errors.Errorf("failed to write file: %w", err)
	}
	return nil
}

func AssertSupabaseCliIsSetUpFS(fsys afero.Fs) error {
	if _, err := fsys.Stat(ConfigPath); errors.Is(err, os.ErrNotExist) {
		return errors.Errorf("Cannot find %s in the current directory. Have you set up the project with %s?", Bold(ConfigPath), Aqua("supabase init"))
	} else if err != nil {
		return errors.Errorf("failed to read config file: %w", err)
	}

	return nil
}

func AssertProjectRefIsValid(projectRef string) error {
	if !ProjectRefPattern.MatchString(projectRef) {
		return errors.New(ErrInvalidRef)
	}
	return nil
}

func ValidateFunctionSlug(slug string) error {
	if !FuncSlugPattern.MatchString(slug) {
		return errors.New(ErrInvalidSlug)
	}

	return nil
}

func Ptr[T any](v T) *T {
	return &v
}

func GetHostname() string {
	host := Docker.DaemonHost()
	if parsed, err := client.ParseHostURL(host); err == nil && parsed.Scheme == "tcp" {
		if host, _, err := net.SplitHostPort(parsed.Host); err == nil {
			return host
		}
	}
	return "127.0.0.1"
}<|MERGE_RESOLUTION|>--- conflicted
+++ resolved
@@ -41,13 +41,8 @@
 	PgbouncerImage   = "bitnami/pgbouncer:1.20.1-debian-11-r39"
 	PgProveImage     = "supabase/pg_prove:3.36"
 	GotrueImage      = "supabase/gotrue:v2.145.0"
-<<<<<<< HEAD
-	RealtimeImage    = "supabase/realtime:v2.27.5"
+	RealtimeImage    = "supabase/realtime:v2.28.23"
 	StorageImage     = "supabase/storage-api:v1.0.6"
-=======
-	RealtimeImage    = "supabase/realtime:v2.28.23"
-	StorageImage     = "supabase/storage-api:v0.46.4"
->>>>>>> 1c2409aa
 	LogflareImage    = "supabase/logflare:1.4.0"
 	// Should be kept in-sync with EdgeRuntimeImage
 	DenoVersion = "1.30.3"

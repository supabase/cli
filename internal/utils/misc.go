package utils

import (
	"bytes"
	"context"
	_ "embed"
	"errors"
	"fmt"
	"os"
	"path/filepath"
	"regexp"
	"runtime"
	"strings"
	"time"

	"github.com/go-git/go-git/v5"
	"github.com/spf13/afero"
)

// Version is assigned using `-ldflags` https://stackoverflow.com/q/11354518.
var Version string

const (
	Pg13Image = "supabase/postgres:13.3.0"
	Pg14Image = "supabase/postgres:14.1.0.89"
	Pg15Image = "supabase/postgres:15.1.0.103"
	// Append to ServiceImages when adding new dependencies below
	KongImage        = "library/kong:2.8.1"
	InbucketImage    = "inbucket/inbucket:3.0.3"
	PostgrestImage   = "postgrest/postgrest:v11.1.0"
	DifferImage      = "supabase/pgadmin-schema-diff:cli-0.0.5"
	MigraImage       = "djrobstep/migra:3.0.1621480950"
	PgmetaImage      = "supabase/postgres-meta:v0.66.3"
	StudioImage      = "supabase/studio:v0.23.06"
	ImageProxyImage  = "darthsim/imgproxy:v3.8.0"
	EdgeRuntimeImage = "supabase/edge-runtime:v1.6.6"
	VectorImage      = "timberio/vector:0.28.1-alpine"
	// Update initial schemas in internal/utils/templates/initial_schemas when
	// updating any one of these.
<<<<<<< HEAD
	GotrueImage   = "supabase/gotrue:v2.82.0"
=======
	GotrueImage   = "supabase/gotrue:v2.82.4"
>>>>>>> cb6f3fd4
	RealtimeImage = "supabase/realtime:v2.10.1"
	StorageImage  = "supabase/storage-api:v0.40.4"
	LogflareImage = "supabase/logflare:1.3.17"
	// Should be kept in-sync with EdgeRuntimeImage
	DenoVersion = "1.30.3"
)

var ServiceImages = []string{
	GotrueImage,
	RealtimeImage,
	StorageImage,
	ImageProxyImage,
	KongImage,
	InbucketImage,
	PostgrestImage,
	DifferImage,
	MigraImage,
	PgmetaImage,
	StudioImage,
	EdgeRuntimeImage,
	LogflareImage,
	VectorImage,
}

func ShortContainerImageName(imageName string) string {
	matches := ImageNamePattern.FindStringSubmatch(imageName)
	if len(matches) < 2 {
		return imageName
	}
	return matches[1]
}

const (
	// https://dba.stackexchange.com/a/11895
	// Args: dbname
	TerminateDbSqlFmt = `
SELECT pg_terminate_backend(pid) FROM pg_stat_activity WHERE datname = '%[1]s';
-- Wait for WAL sender to drop replication slot.
DO 'BEGIN WHILE (
	SELECT COUNT(*) FROM pg_replication_slots WHERE database = ''%[1]s''
) > 0 LOOP END LOOP; END';`
)

var (
	CmdSuggestion string

	// pg_dumpall --globals-only --no-role-passwords --dbname $DB_URL \
	// | sed '/^CREATE ROLE postgres;/d' \
	// | sed '/^ALTER ROLE postgres WITH /d' \
	// | sed "/^ALTER ROLE .* WITH .* LOGIN /s/;$/ PASSWORD 'postgres';/"
	//go:embed templates/globals.sql
	GlobalsSql string

	ProjectRefPattern  = regexp.MustCompile(`^[a-z]{20}$`)
	UUIDPattern        = regexp.MustCompile(`^[0-9a-f]{8}-[0-9a-f]{4}-[0-9a-f]{4}-[0-9a-f]{4}-[0-9a-f]{12}$`)
	ProjectHostPattern = regexp.MustCompile(`^(db\.)[a-z]{20}\.supabase\.(co|red)$`)
	MigrateFilePattern = regexp.MustCompile(`^([0-9]+)_(.*)\.sql$`)
	BranchNamePattern  = regexp.MustCompile(`[[:word:]-]+`)
	FuncSlugPattern    = regexp.MustCompile(`^[A-Za-z][A-Za-z0-9_-]*$`)
	ImageNamePattern   = regexp.MustCompile(`\/(.*):`)

	// These schemas are ignored from db diff and db dump
	SystemSchemas = []string{
		"information_schema",
		"pg_*", // Wildcard pattern follows pg_dump
		// Owned by extensions
		"cron",
		"graphql",
		"graphql_public",
		"net",
		"pgsodium",
		"pgsodium_masks",
		"pgtle",
		"repack",
		"tiger",
		"tiger_data",
		"timescaledb_*",
		"_timescaledb_*",
		"topology",
		"vault",
	}
	InternalSchemas = append([]string{
		"auth",
		"extensions",
		"pgbouncer",
		"realtime",
		"_realtime",
		"storage",
		"_analytics",
		"supabase_functions",
		"supabase_migrations",
	}, SystemSchemas...)
	ReservedRoles = []string{
		"anon",
		"authenticated",
		"authenticator",
		"dashboard_user",
		"pgbouncer",
		"postgres",
		"service_role",
		"supabase_admin",
		"supabase_auth_admin",
		"supabase_functions_admin",
		"supabase_read_only_user",
		"supabase_replication_admin",
		"supabase_storage_admin",
		// Managed by extensions
		"pgsodium_keyholder",
		"pgsodium_keyiduser",
		"pgsodium_keymaker",
		"pgtle_admin",
	}
	AllowedConfigs = []string{
		// Ref: https://github.com/supabase/postgres/blob/develop/ansible/files/postgresql_config/supautils.conf.j2#L10
		"pgaudit.*",
		"pgrst.*",
		"session_replication_role",
		"statement_timeout",
		"track_io_timing",
	}

	SupabaseDirPath       = "supabase"
	ConfigPath            = filepath.Join(SupabaseDirPath, "config.toml")
	GitIgnorePath         = filepath.Join(SupabaseDirPath, ".gitignore")
	TempDir               = ".temp"
	ImportMapsDir         = filepath.Join(SupabaseDirPath, TempDir, "import_maps")
	ProjectRefPath        = filepath.Join(SupabaseDirPath, TempDir, "project-ref")
	RemoteDbPath          = filepath.Join(SupabaseDirPath, TempDir, "remote-db-url")
	GotrueVersionPath     = filepath.Join(SupabaseDirPath, TempDir, "gotrue-version")
	CurrBranchPath        = filepath.Join(SupabaseDirPath, ".branches", "_current_branch")
	MigrationsDir         = filepath.Join(SupabaseDirPath, "migrations")
	FunctionsDir          = filepath.Join(SupabaseDirPath, "functions")
	EmailTemplatesDir     = filepath.Join(SupabaseDirPath, "templates", "email")
	FallbackImportMapPath = filepath.Join(FunctionsDir, "import_map.json")
	FallbackEnvFilePath   = filepath.Join(FunctionsDir, ".env")
	DbTestsDir            = filepath.Join(SupabaseDirPath, "tests")
	SeedDataPath          = filepath.Join(SupabaseDirPath, "seed.sql")
	CustomRolesPath       = filepath.Join(SupabaseDirPath, "roles.sql")

	ErrNotLinked  = errors.New("Cannot find project ref. Have you run " + Aqua("supabase link") + "?")
	ErrInvalidRef = errors.New("Invalid project ref format. Must be like `abcdefghijklmnopqrst`.")
	ErrNotRunning = errors.New(Aqua("supabase start") + " is not running.")
)

func GetCurrentTimestamp() string {
	// Magic number: https://stackoverflow.com/q/45160822.
	return time.Now().UTC().Format("20060102150405")
}

func GetCurrentBranchFS(fsys afero.Fs) (string, error) {
	branch, err := afero.ReadFile(fsys, CurrBranchPath)
	if err != nil {
		return "", err
	}

	return string(branch), nil
}

// TODO: Make all errors use this.
func NewError(s string) error {
	// Ask runtime.Callers for up to 5 PCs, excluding runtime.Callers and NewError.
	pc := make([]uintptr, 5)
	n := runtime.Callers(2, pc)

	pc = pc[:n] // pass only valid pcs to runtime.CallersFrames
	frames := runtime.CallersFrames(pc)

	// Loop to get frames.
	// A fixed number of PCs can expand to an indefinite number of Frames.
	for {
		frame, more := frames.Next()

		// Process this frame.
		//
		// We're only interested in the stack trace in this repo.
		if strings.HasPrefix(frame.Function, "github.com/supabase/cli/internal") {
			s += fmt.Sprintf("\n  in %s:%d", frame.Function, frame.Line)
		}

		// Check whether there are more frames to process after this one.
		if !more {
			break
		}
	}

	return errors.New(s)
}

func AssertSupabaseDbIsRunning() error {
	if _, err := Docker.ContainerInspect(context.Background(), DbId); err != nil {
		return ErrNotRunning
	}

	return nil
}

func IsGitRepo() bool {
	opts := &git.PlainOpenOptions{DetectDotGit: true}
	_, err := git.PlainOpenWithOptions(".", opts)
	return err == nil
}

// If the `os.Getwd()` is within a supabase project, this will return
// the root of the given project as the current working directory.
// Otherwise, the `os.Getwd()` is kept as is.
func GetProjectRoot(fsys afero.Fs) (string, error) {
	origWd, err := os.Getwd()
	for cwd := origWd; err == nil; cwd = filepath.Dir(cwd) {
		path := filepath.Join(cwd, ConfigPath)
		// Treat all errors as file not exists
		if isSupaProj, _ := afero.Exists(fsys, path); isSupaProj {
			return cwd, nil
		}
		if isRootDirectory(cwd) {
			break
		}
	}
	return origWd, err
}

func IsBranchNameReserved(branch string) bool {
	switch branch {
	case "_current_branch", "main", "postgres", "template0", "template1":
		return true
	default:
		return false
	}
}

func MkdirIfNotExist(path string) error {
	return MkdirIfNotExistFS(afero.NewOsFs(), path)
}

func MkdirIfNotExistFS(fsys afero.Fs, path string) error {
	if err := fsys.MkdirAll(path, 0755); err != nil && !errors.Is(err, os.ErrExist) {
		return err
	}

	return nil
}

func WriteFile(path string, contents []byte, fsys afero.Fs) error {
	if err := MkdirIfNotExistFS(fsys, filepath.Dir(path)); err != nil {
		return err
	}
	return afero.WriteFile(fsys, path, contents, 0644)
}

func AssertSupabaseCliIsSetUpFS(fsys afero.Fs) error {
	if _, err := fsys.Stat(ConfigPath); errors.Is(err, os.ErrNotExist) {
		return errors.New("Cannot find " + Bold(ConfigPath) + " in the current directory. Have you set up the project with " + Aqua("supabase init") + "?")
	} else if err != nil {
		return err
	}

	return nil
}

func AssertProjectRefIsValid(projectRef string) error {
	if !ProjectRefPattern.MatchString(projectRef) {
		return ErrInvalidRef
	}
	return nil
}

func LoadProjectRef(fsys afero.Fs) (string, error) {
	projectRefBytes, err := afero.ReadFile(fsys, ProjectRefPath)
	if errors.Is(err, os.ErrNotExist) {
		return "", ErrNotLinked
	} else if err != nil {
		return "", err
	}
	projectRef := string(bytes.TrimSpace(projectRefBytes))
	if !ProjectRefPattern.MatchString(projectRef) {
		return "", ErrInvalidRef
	}
	return projectRef, nil
}

func ValidateFunctionSlug(slug string) error {
	if !FuncSlugPattern.MatchString(slug) {
		return errors.New("Invalid Function name. Must start with at least one letter, and only include alphanumeric characters, underscores, and hyphens. (^[A-Za-z][A-Za-z0-9_-]*$)")
	}

	return nil
}<|MERGE_RESOLUTION|>--- conflicted
+++ resolved
@@ -37,11 +37,7 @@
 	VectorImage      = "timberio/vector:0.28.1-alpine"
 	// Update initial schemas in internal/utils/templates/initial_schemas when
 	// updating any one of these.
-<<<<<<< HEAD
-	GotrueImage   = "supabase/gotrue:v2.82.0"
-=======
 	GotrueImage   = "supabase/gotrue:v2.82.4"
->>>>>>> cb6f3fd4
 	RealtimeImage = "supabase/realtime:v2.10.1"
 	StorageImage  = "supabase/storage-api:v0.40.4"
 	LogflareImage = "supabase/logflare:1.3.17"

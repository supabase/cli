--- conflicted
+++ resolved
@@ -36,12 +36,8 @@
 	EdgeRuntimeImage = "supabase/edge-runtime:v1.29.1"
 	VectorImage      = "timberio/vector:0.28.1-alpine"
 	PgbouncerImage   = "bitnami/pgbouncer:1.20.1-debian-11-r39"
-<<<<<<< HEAD
-	PgProveImage     = "horrendo/pg_prove:latest"
-	GotrueImage      = "supabase/gotrue:v2.125.1"
-=======
+	PgProveImage     = "supabase/pg_prove:3.36"
 	GotrueImage      = "supabase/gotrue:v2.130.0"
->>>>>>> 0f406656
 	RealtimeImage    = "supabase/realtime:v2.25.50"
 	StorageImage     = "supabase/storage-api:v0.43.11"
 	LogflareImage    = "supabase/logflare:1.4.0"

--- conflicted
+++ resolved
@@ -28,28 +28,16 @@
 	Pg14Image = "supabase/postgres:14.1.0.89"
 	Pg15Image = "supabase/postgres:15.1.0.33"
 	// Append to ServiceImages when adding new dependencies below
-<<<<<<< HEAD
-	KongImage       = "library/kong:2.8.1"
-	InbucketImage   = "inbucket/inbucket:3.0.3"
-	PostgrestImage  = "postgrest/postgrest:v10.1.1.20221215"
-	DifferImage     = "supabase/pgadmin-schema-diff:cli-0.0.5"
-	MigraImage      = "djrobstep/migra:3.0.1621480950"
-	PgmetaImage     = "supabase/postgres-meta:v0.60.7"
-	StudioImage     = "supabase/studio:20230127-6bfd87b"
-	DenoRelayImage  = "supabase/deno-relay:v1.5.0"
-	ImageProxyImage = "darthsim/imgproxy:v3.8.0"
-=======
 	KongImage        = "library/kong:2.8.1"
 	InbucketImage    = "inbucket/inbucket:3.0.3"
 	PostgrestImage   = "postgrest/postgrest:v10.1.1.20221215"
 	DifferImage      = "supabase/pgadmin-schema-diff:cli-0.0.5"
 	MigraImage       = "djrobstep/migra:3.0.1621480950"
-	PgmetaImage      = "supabase/postgres-meta:v0.60.3"
+	PgmetaImage      = "supabase/postgres-meta:v0.60.7"
 	StudioImage      = "supabase/studio:20230127-6bfd87b"
 	DenoRelayImage   = "supabase/deno-relay:v1.5.0"
 	ImageProxyImage  = "darthsim/imgproxy:v3.8.0"
 	EdgeRuntimeImage = "supabase/edge-runtime:v1.0.9"
->>>>>>> b3898383
 	// Update initial schemas in internal/utils/templates/initial_schemas when
 	// updating any one of these.
 	GotrueImage   = "supabase/gotrue:v2.40.1"

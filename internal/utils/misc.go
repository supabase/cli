package utils

import (
	"bytes"
	"context"
	_ "embed"
	"errors"
	"fmt"
	"os"
	"path/filepath"
	"regexp"
	"runtime"
	"strings"
	"time"

	"github.com/go-git/go-git/v5"
	"github.com/spf13/afero"
)

// Version is assigned using `-ldflags` https://stackoverflow.com/q/11354518.
var Version string

const (
	Pg13Image = "supabase/postgres:13.3.0"
	Pg14Image = "supabase/postgres:14.1.0.89"
	Pg15Image = "supabase/postgres:15.1.0.103"
	// Append to ServiceImages when adding new dependencies below
	KongImage        = "library/kong:2.8.1"
	InbucketImage    = "inbucket/inbucket:3.0.3"
	PostgrestImage   = "postgrest/postgrest:v11.1.0"
	DifferImage      = "supabase/pgadmin-schema-diff:cli-0.0.5"
	MigraImage       = "djrobstep/migra:3.0.1621480950"
<<<<<<< HEAD
	PgmetaImage      = "supabase/postgres-meta:v0.68.0"
	StudioImage      = "supabase/studio:v0.23.06"
=======
	PgmetaImage      = "supabase/postgres-meta:v0.66.3"
	StudioImage      = "supabase/studio:20230803-15c6762"
>>>>>>> 00995a9d
	ImageProxyImage  = "darthsim/imgproxy:v3.8.0"
	EdgeRuntimeImage = "supabase/edge-runtime:v1.8.1"
	VectorImage      = "timberio/vector:0.28.1-alpine"
	PgbouncerImage   = "bitnami/pgbouncer:1.20.1"
	// Update initial schemas in internal/utils/templates/initial_schemas when
	// updating any one of these.
	GotrueImage   = "supabase/gotrue:v2.82.4"
	RealtimeImage = "supabase/realtime:v2.10.1"
	StorageImage  = "supabase/storage-api:v0.40.4"
	LogflareImage = "supabase/logflare:1.4.0"
	// Should be kept in-sync with EdgeRuntimeImage
	DenoVersion = "1.30.3"
)

var ServiceImages = []string{
	GotrueImage,
	RealtimeImage,
	StorageImage,
	ImageProxyImage,
	KongImage,
	InbucketImage,
	PostgrestImage,
	DifferImage,
	MigraImage,
	PgmetaImage,
	StudioImage,
	EdgeRuntimeImage,
	LogflareImage,
	VectorImage,
	PgbouncerImage,
}

func ShortContainerImageName(imageName string) string {
	matches := ImageNamePattern.FindStringSubmatch(imageName)
	if len(matches) < 2 {
		return imageName
	}
	return matches[1]
}

const (
	// https://dba.stackexchange.com/a/11895
	// Args: dbname
	TerminateDbSqlFmt = `
SELECT pg_terminate_backend(pid) FROM pg_stat_activity WHERE datname = '%[1]s';
-- Wait for WAL sender to drop replication slot.
DO 'BEGIN WHILE (
	SELECT COUNT(*) FROM pg_replication_slots WHERE database = ''%[1]s''
) > 0 LOOP END LOOP; END';`
)

var (
	CmdSuggestion string

	// pg_dumpall --globals-only --no-role-passwords --dbname $DB_URL \
	// | sed '/^CREATE ROLE postgres;/d' \
	// | sed '/^ALTER ROLE postgres WITH /d' \
	// | sed "/^ALTER ROLE .* WITH .* LOGIN /s/;$/ PASSWORD 'postgres';/"
	//go:embed templates/globals.sql
	GlobalsSql string

	ProjectRefPattern  = regexp.MustCompile(`^[a-z]{20}$`)
	UUIDPattern        = regexp.MustCompile(`^[0-9a-f]{8}-[0-9a-f]{4}-[0-9a-f]{4}-[0-9a-f]{4}-[0-9a-f]{12}$`)
	ProjectHostPattern = regexp.MustCompile(`^(db\.)[a-z]{20}\.supabase\.(co|red)$`)
	MigrateFilePattern = regexp.MustCompile(`^([0-9]+)_(.*)\.sql$`)
	BranchNamePattern  = regexp.MustCompile(`[[:word:]-]+`)
	FuncSlugPattern    = regexp.MustCompile(`^[A-Za-z][A-Za-z0-9_-]*$`)
	ImageNamePattern   = regexp.MustCompile(`\/(.*):`)

	// These schemas are ignored from db diff and db dump
	SystemSchemas = []string{
		"information_schema",
		"pg_*", // Wildcard pattern follows pg_dump
		// Owned by extensions
		"cron",
		"graphql",
		"graphql_public",
		"net",
		"pgsodium",
		"pgsodium_masks",
		"pgtle",
		"repack",
		"tiger",
		"tiger_data",
		"timescaledb_*",
		"_timescaledb_*",
		"topology",
		"vault",
	}
	InternalSchemas = append([]string{
		"auth",
		"extensions",
		"pgbouncer",
		"realtime",
		"_realtime",
		"storage",
		"_analytics",
		"supabase_functions",
		"supabase_migrations",
	}, SystemSchemas...)
	ReservedRoles = []string{
		"anon",
		"authenticated",
		"authenticator",
		"dashboard_user",
		"pgbouncer",
		"postgres",
		"service_role",
		"supabase_admin",
		"supabase_auth_admin",
		"supabase_functions_admin",
		"supabase_read_only_user",
		"supabase_replication_admin",
		"supabase_storage_admin",
		// Managed by extensions
		"pgsodium_keyholder",
		"pgsodium_keyiduser",
		"pgsodium_keymaker",
		"pgtle_admin",
	}
	AllowedConfigs = []string{
		// Ref: https://github.com/supabase/postgres/blob/develop/ansible/files/postgresql_config/supautils.conf.j2#L10
		"pgaudit.*",
		"pgrst.*",
		"session_replication_role",
		"statement_timeout",
		"track_io_timing",
	}

	SupabaseDirPath       = "supabase"
	ConfigPath            = filepath.Join(SupabaseDirPath, "config.toml")
	GitIgnorePath         = filepath.Join(SupabaseDirPath, ".gitignore")
	TempDir               = ".temp"
	ImportMapsDir         = filepath.Join(SupabaseDirPath, TempDir, "import_maps")
	ProjectRefPath        = filepath.Join(SupabaseDirPath, TempDir, "project-ref")
	RemoteDbPath          = filepath.Join(SupabaseDirPath, TempDir, "remote-db-url")
	GotrueVersionPath     = filepath.Join(SupabaseDirPath, TempDir, "gotrue-version")
	CurrBranchPath        = filepath.Join(SupabaseDirPath, ".branches", "_current_branch")
	MigrationsDir         = filepath.Join(SupabaseDirPath, "migrations")
	FunctionsDir          = filepath.Join(SupabaseDirPath, "functions")
	FallbackImportMapPath = filepath.Join(FunctionsDir, "import_map.json")
	FallbackEnvFilePath   = filepath.Join(FunctionsDir, ".env")
	DbTestsDir            = filepath.Join(SupabaseDirPath, "tests")
	SeedDataPath          = filepath.Join(SupabaseDirPath, "seed.sql")
	CustomRolesPath       = filepath.Join(SupabaseDirPath, "roles.sql")

	ErrNotLinked  = errors.New("Cannot find project ref. Have you run " + Aqua("supabase link") + "?")
	ErrInvalidRef = errors.New("Invalid project ref format. Must be like `abcdefghijklmnopqrst`.")
	ErrNotRunning = errors.New(Aqua("supabase start") + " is not running.")
)

func GetCurrentTimestamp() string {
	// Magic number: https://stackoverflow.com/q/45160822.
	return time.Now().UTC().Format("20060102150405")
}

func GetCurrentBranchFS(fsys afero.Fs) (string, error) {
	branch, err := afero.ReadFile(fsys, CurrBranchPath)
	if err != nil {
		return "", err
	}

	return string(branch), nil
}

// TODO: Make all errors use this.
func NewError(s string) error {
	// Ask runtime.Callers for up to 5 PCs, excluding runtime.Callers and NewError.
	pc := make([]uintptr, 5)
	n := runtime.Callers(2, pc)

	pc = pc[:n] // pass only valid pcs to runtime.CallersFrames
	frames := runtime.CallersFrames(pc)

	// Loop to get frames.
	// A fixed number of PCs can expand to an indefinite number of Frames.
	for {
		frame, more := frames.Next()

		// Process this frame.
		//
		// We're only interested in the stack trace in this repo.
		if strings.HasPrefix(frame.Function, "github.com/supabase/cli/internal") {
			s += fmt.Sprintf("\n  in %s:%d", frame.Function, frame.Line)
		}

		// Check whether there are more frames to process after this one.
		if !more {
			break
		}
	}

	return errors.New(s)
}

func AssertSupabaseDbIsRunning() error {
	if _, err := Docker.ContainerInspect(context.Background(), DbId); err != nil {
		return ErrNotRunning
	}

	return nil
}

func IsGitRepo() bool {
	opts := &git.PlainOpenOptions{DetectDotGit: true}
	_, err := git.PlainOpenWithOptions(".", opts)
	return err == nil
}

// If the `os.Getwd()` is within a supabase project, this will return
// the root of the given project as the current working directory.
// Otherwise, the `os.Getwd()` is kept as is.
func GetProjectRoot(fsys afero.Fs) (string, error) {
	origWd, err := os.Getwd()
	for cwd := origWd; err == nil; cwd = filepath.Dir(cwd) {
		path := filepath.Join(cwd, ConfigPath)
		// Treat all errors as file not exists
		if isSupaProj, _ := afero.Exists(fsys, path); isSupaProj {
			return cwd, nil
		}
		if isRootDirectory(cwd) {
			break
		}
	}
	return origWd, err
}

func IsBranchNameReserved(branch string) bool {
	switch branch {
	case "_current_branch", "main", "postgres", "template0", "template1":
		return true
	default:
		return false
	}
}

func MkdirIfNotExist(path string) error {
	return MkdirIfNotExistFS(afero.NewOsFs(), path)
}

func MkdirIfNotExistFS(fsys afero.Fs, path string) error {
	if err := fsys.MkdirAll(path, 0755); err != nil && !errors.Is(err, os.ErrExist) {
		return err
	}

	return nil
}

func WriteFile(path string, contents []byte, fsys afero.Fs) error {
	if err := MkdirIfNotExistFS(fsys, filepath.Dir(path)); err != nil {
		return err
	}
	return afero.WriteFile(fsys, path, contents, 0644)
}

func AssertSupabaseCliIsSetUpFS(fsys afero.Fs) error {
	if _, err := fsys.Stat(ConfigPath); errors.Is(err, os.ErrNotExist) {
		return errors.New("Cannot find " + Bold(ConfigPath) + " in the current directory. Have you set up the project with " + Aqua("supabase init") + "?")
	} else if err != nil {
		return err
	}

	return nil
}

func AssertProjectRefIsValid(projectRef string) error {
	if !ProjectRefPattern.MatchString(projectRef) {
		return ErrInvalidRef
	}
	return nil
}

func LoadProjectRef(fsys afero.Fs) (string, error) {
	projectRefBytes, err := afero.ReadFile(fsys, ProjectRefPath)
	if errors.Is(err, os.ErrNotExist) {
		return "", ErrNotLinked
	} else if err != nil {
		return "", err
	}
	projectRef := string(bytes.TrimSpace(projectRefBytes))
	if !ProjectRefPattern.MatchString(projectRef) {
		return "", ErrInvalidRef
	}
	return projectRef, nil
}

func ValidateFunctionSlug(slug string) error {
	if !FuncSlugPattern.MatchString(slug) {
		return errors.New("Invalid Function name. Must start with at least one letter, and only include alphanumeric characters, underscores, and hyphens. (^[A-Za-z][A-Za-z0-9_-]*$)")
	}

	return nil
}<|MERGE_RESOLUTION|>--- conflicted
+++ resolved
@@ -30,13 +30,8 @@
 	PostgrestImage   = "postgrest/postgrest:v11.1.0"
 	DifferImage      = "supabase/pgadmin-schema-diff:cli-0.0.5"
 	MigraImage       = "djrobstep/migra:3.0.1621480950"
-<<<<<<< HEAD
 	PgmetaImage      = "supabase/postgres-meta:v0.68.0"
-	StudioImage      = "supabase/studio:v0.23.06"
-=======
-	PgmetaImage      = "supabase/postgres-meta:v0.66.3"
 	StudioImage      = "supabase/studio:20230803-15c6762"
->>>>>>> 00995a9d
 	ImageProxyImage  = "darthsim/imgproxy:v3.8.0"
 	EdgeRuntimeImage = "supabase/edge-runtime:v1.8.1"
 	VectorImage      = "timberio/vector:0.28.1-alpine"

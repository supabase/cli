package start

import (
	"context"
	_ "embed"
	"fmt"
	"io"
	"os"
	"strconv"
	"strings"
	"time"

	"github.com/cenkalti/backoff/v4"
	"github.com/docker/docker/api/types/container"
	"github.com/docker/docker/api/types/network"
	"github.com/docker/docker/client"
	"github.com/docker/go-connections/nat"
	"github.com/go-errors/errors"
	"github.com/jackc/pgconn"
	"github.com/jackc/pgx/v4"
	"github.com/spf13/afero"
	"github.com/supabase/cli/internal/db/push"
	"github.com/supabase/cli/internal/migration/apply"
	"github.com/supabase/cli/internal/status"
	"github.com/supabase/cli/internal/utils"
)

var (
	HealthTimeout = 120 * time.Second
	//go:embed templates/schema.sql
	initialSchema string
)

func Run(ctx context.Context, fsys afero.Fs) error {
	if err := utils.LoadConfigFS(fsys); err != nil {
		return err
	}
	if err := utils.AssertSupabaseDbIsRunning(); err == nil {
		fmt.Fprintln(os.Stderr, "Postgres database is already running.")
		return nil
	} else if !errors.Is(err, utils.ErrNotRunning) {
		return err
	}
	// Skip logflare container in db start
	utils.Config.Analytics.Enabled = false
	err := StartDatabase(ctx, fsys, os.Stderr)
	if err != nil {
		if err := utils.DockerRemoveAll(context.Background(), os.Stderr); err != nil {
			fmt.Fprintln(os.Stderr, err)
		}
	}
	return err
}

func NewContainerConfig() container.Config {
	env := []string{
		"POSTGRES_PASSWORD=" + utils.Config.Db.Password,
		"POSTGRES_HOST=/var/run/postgresql",
		"POSTGRES_INITDB_ARGS=--lc-ctype=C.UTF-8",
		"JWT_SECRET=" + utils.Config.Auth.JwtSecret,
		fmt.Sprintf("JWT_EXP=%d", utils.Config.Auth.JwtExpiry),
	}
	if len(utils.Config.Experimental.OrioleDBVersion) > 0 {
		env = append(env,
			"POSTGRES_INITDB_ARGS=--lc-collate=C",
			fmt.Sprintf("S3_ENABLED=%t", true),
			"S3_HOST="+utils.Config.Experimental.S3Host,
			"S3_REGION="+utils.Config.Experimental.S3Region,
			"S3_ACCESS_KEY="+utils.Config.Experimental.S3AccessKey,
			"S3_SECRET_KEY="+utils.Config.Experimental.S3SecretKey,
		)
	} else {
		env = append(env, "POSTGRES_INITDB_ARGS=--lc-collate=C.UTF-8")
	}
	config := container.Config{
		Image: utils.Config.Db.Image,
		Env:   env,
		Healthcheck: &container.HealthConfig{
			Test:     []string{"CMD", "pg_isready", "-U", "postgres", "-h", "127.0.0.1", "-p", "5432"},
			Interval: 10 * time.Second,
			Timeout:  2 * time.Second,
			Retries:  3,
		},
		Entrypoint: []string{"sh", "-c", `cat <<'EOF' > /etc/postgresql.schema.sql && cat <<'EOF' > /etc/postgresql-custom/pgsodium_root.key && docker-entrypoint.sh postgres -D /etc/postgresql
` + initialSchema + `
EOF
` + utils.Config.Db.RootKey + `
EOF
`},
	}
	if utils.Config.Db.MajorVersion >= 14 {
		config.Cmd = []string{"postgres",
			"-c", "config_file=/etc/postgresql/postgresql.conf",
			// Ref: https://postgrespro.com/list/thread-id/2448092
			"-c", `search_path="$user",public,extensions`,
		}
	}
	return config
}

func NewHostConfig() container.HostConfig {
	hostPort := strconv.FormatUint(uint64(utils.Config.Db.Port), 10)
	hostConfig := container.HostConfig{
		PortBindings:  nat.PortMap{"5432/tcp": []nat.PortBinding{{HostPort: hostPort}}},
		RestartPolicy: container.RestartPolicy{Name: "always"},
		Binds: []string{
			utils.DbId + ":/var/lib/postgresql/data",
			utils.ConfigId + ":/etc/postgresql-custom",
		},
<<<<<<< HEAD
		ExtraHosts: []string{"host.docker.internal:host-gateway"},
	}
=======
	})
>>>>>>> dd2ba724
	return hostConfig
}

func StartDatabase(ctx context.Context, fsys afero.Fs, w io.Writer, options ...func(*pgx.ConnConfig)) error {
	config := NewContainerConfig()
	hostConfig := NewHostConfig()
	networkingConfig := network.NetworkingConfig{
		EndpointsConfig: map[string]*network.EndpointSettings{
			utils.NetId: {
				Aliases: utils.DbAliases,
			},
		},
	}
	if utils.Config.Db.MajorVersion <= 14 {
		config.Entrypoint = nil
		hostConfig.Tmpfs = map[string]string{"/docker-entrypoint-initdb.d": ""}
	}
	// Creating volume will not override existing volume, so we must inspect explicitly
	_, err := utils.Docker.VolumeInspect(ctx, utils.DbId)
	utils.NoBackupVolume = client.IsErrNotFound(err)
	if utils.NoBackupVolume {
		fmt.Fprintln(w, "Starting database...")
	} else {
		fmt.Fprintln(w, "Starting database from backup...")
	}
	if _, err := utils.DockerStart(ctx, config, hostConfig, networkingConfig, utils.DbId); err != nil {
		return err
	}
	if err := WaitForHealthyService(ctx, HealthTimeout, utils.DbId); err != nil {
		return err
	}
	// Initialize if we are on PG14 and there's no existing db volume
	if utils.NoBackupVolume {
		if err := setupDatabase(ctx, fsys, w, options...); err != nil {
			return err
		}
	}
	return initCurrentBranch(fsys)
}

func WaitForHealthyService(ctx context.Context, timeout time.Duration, started ...string) error {
	probe := func() error {
		var errHealth []error
		var unhealthy []string
		for _, container := range started {
			if err := status.IsServiceReady(ctx, container); err != nil {
				unhealthy = append(unhealthy, container)
				errHealth = append(errHealth, err)
			}
		}
		started = unhealthy
		return errors.Join(errHealth...)
	}
	policy := backoff.WithContext(backoff.WithMaxRetries(
		backoff.NewConstantBackOff(time.Second),
		uint64(timeout.Seconds()),
	), ctx)
	err := backoff.Retry(probe, policy)
	if err != nil && !errors.Is(err, context.Canceled) {
		// Print container logs for easier debugging
		for _, containerId := range started {
			fmt.Fprintln(os.Stderr, containerId, "container logs:")
			if err := utils.DockerStreamLogsOnce(context.Background(), containerId, os.Stderr, os.Stderr); err != nil {
				fmt.Fprintln(os.Stderr, err)
			}
		}
	}
	return err
}

func IsUnhealthyError(err error) bool {
	// Health check always returns a joinError
	_, ok := err.(interface{ Unwrap() []error })
	return ok
}

func WithSyslogConfig(hostConfig container.HostConfig) container.HostConfig {
	if utils.Config.Analytics.Enabled {
		hostConfig.LogConfig.Type = "syslog"
		hostConfig.LogConfig.Config = map[string]string{
			"syslog-address": fmt.Sprintf("tcp://%s:%d", utils.Config.Hostname, utils.Config.Analytics.VectorPort),
			"tag":            "{{.Name}}",
		}
	}
	return hostConfig
}

func initCurrentBranch(fsys afero.Fs) error {
	// Create _current_branch file to avoid breaking db branch commands
	if _, err := fsys.Stat(utils.CurrBranchPath); err == nil {
		return nil
	} else if !errors.Is(err, os.ErrNotExist) {
		return errors.Errorf("failed init current branch: %w", err)
	}
	return utils.WriteFile(utils.CurrBranchPath, []byte("main"), fsys)
}

func initSchema(ctx context.Context, conn *pgx.Conn, host string, w io.Writer) error {
	fmt.Fprintln(w, "Setting up initial schema...")
	if utils.Config.Db.MajorVersion <= 14 {
		return initSchema14(ctx, conn)
	}
	return initSchema15(ctx, host)
}

func initSchema14(ctx context.Context, conn *pgx.Conn) error {
	if err := apply.BatchExecDDL(ctx, conn, strings.NewReader(utils.GlobalsSql)); err != nil {
		return err
	}
	return apply.BatchExecDDL(ctx, conn, strings.NewReader(utils.InitialSchemaSql))
}

func initSchema15(ctx context.Context, host string) error {
	// Apply service migrations
	logger := utils.GetDebugLogger()
	if err := utils.DockerRunOnceWithStream(ctx, utils.Config.Realtime.Image, []string{
		"PORT=4000",
		"DB_HOST=" + host,
		"DB_PORT=5432",
		"DB_USER=supabase_admin",
		"DB_PASSWORD=" + utils.Config.Db.Password,
		"DB_NAME=postgres",
		"DB_AFTER_CONNECT_QUERY=SET search_path TO _realtime",
		"DB_ENC_KEY=" + utils.Config.Realtime.EncryptionKey,
		"API_JWT_SECRET=" + utils.Config.Auth.JwtSecret,
		"METRICS_JWT_SECRET=" + utils.Config.Auth.JwtSecret,
		"APP_NAME=realtime",
		"SECRET_KEY_BASE=" + utils.Config.Realtime.SecretKeyBase,
		"ERL_AFLAGS=" + utils.ToRealtimeEnv(utils.Config.Realtime.IpVersion),
		"ENABLE_TAILSCALE=false",
		"DNS_NODES=''",
		"RLIMIT_NOFILE=10000",
		"SEED_SELF_HOST=true",
		fmt.Sprintf("MAX_HEADER_LENGTH=%d", utils.Config.Realtime.MaxHeaderLength),
	}, []string{"/app/bin/realtime", "eval", fmt.Sprintf(`{:ok, _} = Application.ensure_all_started(:realtime)
{:ok, _} = Realtime.Tenants.health_check("%s")`, utils.Config.Realtime.TenantId)}, io.Discard, logger); err != nil {
		return err
	}
	if err := utils.DockerRunOnceWithStream(ctx, utils.Config.Storage.Image, []string{
		"DB_INSTALL_ROLES=false",
		"ANON_KEY=" + utils.Config.Auth.AnonKey,
		"SERVICE_KEY=" + utils.Config.Auth.ServiceRoleKey,
		"PGRST_JWT_SECRET=" + utils.Config.Auth.JwtSecret,
		fmt.Sprintf("DATABASE_URL=postgresql://supabase_storage_admin:%s@%s:5432/postgres", utils.Config.Db.Password, host),
		fmt.Sprintf("FILE_SIZE_LIMIT=%v", utils.Config.Storage.FileSizeLimit),
		"STORAGE_BACKEND=file",
		"TENANT_ID=stub",
		// TODO: https://github.com/supabase/storage-api/issues/55
		"REGION=stub",
		"GLOBAL_S3_BUCKET=stub",
	}, []string{"node", "dist/scripts/migrate-call.js"}, io.Discard, logger); err != nil {
		return err
	}
	return utils.DockerRunOnceWithStream(ctx, utils.Config.Auth.Image, []string{
		fmt.Sprintf("API_EXTERNAL_URL=http://%s:%d", host, utils.Config.Api.Port),
		"GOTRUE_LOG_LEVEL=error",
		"GOTRUE_DB_DRIVER=postgres",
		fmt.Sprintf("GOTRUE_DB_DATABASE_URL=postgresql://supabase_auth_admin:%s@%s:5432/postgres", utils.Config.Db.Password, host),
		"GOTRUE_SITE_URL=" + utils.Config.Auth.SiteUrl,
		"GOTRUE_JWT_SECRET=" + utils.Config.Auth.JwtSecret,
	}, []string{"gotrue", "migrate"}, io.Discard, logger)
}

func setupDatabase(ctx context.Context, fsys afero.Fs, w io.Writer, options ...func(*pgx.ConnConfig)) error {
	conn, err := utils.ConnectLocalPostgres(ctx, pgconn.Config{}, options...)
	if err != nil {
		return err
	}
	defer conn.Close(context.Background())
	if err := SetupDatabase(ctx, conn, utils.DbId, w, fsys); err != nil {
		return err
	}
	return apply.MigrateAndSeed(ctx, "", conn, fsys)
}

func SetupDatabase(ctx context.Context, conn *pgx.Conn, host string, w io.Writer, fsys afero.Fs) error {
	if err := initSchema(ctx, conn, host, w); err != nil {
		return err
	}
	return push.CreateCustomRoles(ctx, conn, os.Stderr, fsys)
}<|MERGE_RESOLUTION|>--- conflicted
+++ resolved
@@ -107,12 +107,7 @@
 			utils.DbId + ":/var/lib/postgresql/data",
 			utils.ConfigId + ":/etc/postgresql-custom",
 		},
-<<<<<<< HEAD
-		ExtraHosts: []string{"host.docker.internal:host-gateway"},
-	}
-=======
 	})
->>>>>>> dd2ba724
 	return hostConfig
 }
 

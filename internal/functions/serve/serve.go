package serve

import (
	"context"
	_ "embed"
	"encoding/json"
	"fmt"
	"os"
	"path/filepath"
	"strings"

	"github.com/docker/docker/api/types/container"
	"github.com/docker/docker/api/types/network"
	"github.com/docker/go-connections/nat"
	"github.com/go-errors/errors"
	"github.com/spf13/afero"
	"github.com/spf13/viper"
<<<<<<< HEAD
=======
	"github.com/supabase/cli/internal/db/start"
	"github.com/supabase/cli/internal/functions/deploy"
	"github.com/supabase/cli/internal/secrets/set"
>>>>>>> dd2ba724
	"github.com/supabase/cli/internal/utils"
)

type InspectMode string

const (
	InspectModeRun  InspectMode = "run"
	InspectModeBrk  InspectMode = "brk"
	InspectModeWait InspectMode = "wait"
)

func (mode InspectMode) toFlag() string {
	switch mode {
	case InspectModeBrk:
		return "inspect-brk"
	case InspectModeWait:
		return "inspect-wait"
	case InspectModeRun:
		fallthrough
	default:
		return "inspect"
	}
}

type RuntimeOption struct {
	InspectMode *InspectMode
	InspectMain bool
}

func (i *RuntimeOption) toArgs() []string {
	flags := []string{}
	if i.InspectMode != nil {
		flags = append(flags, fmt.Sprintf("--%s=0.0.0.0:%d", i.InspectMode.toFlag(), dockerRuntimeInspectorPort))
		if i.InspectMain {
			flags = append(flags, "--inspect-main")
		}
	}
	return flags
}

const (
	dockerRuntimeServerPort    = 8081
	dockerRuntimeInspectorPort = 8083
)

var (
	//go:embed templates/main.ts
	mainFuncEmbed string
)

func Run(ctx context.Context, envFilePath string, noVerifyJWT *bool, importMapPath string, runtimeOption RuntimeOption, fsys afero.Fs) error {
	// 1. Sanity checks.
	if err := utils.LoadConfigFS(fsys); err != nil {
		return err
	}
	if err := utils.AssertSupabaseDbIsRunning(); err != nil {
		return err
	}
	// 2. Remove existing container.
	_ = utils.Docker.ContainerRemove(ctx, utils.EdgeRuntimeId, container.RemoveOptions{
		RemoveVolumes: true,
		Force:         true,
	})
	// Use network alias because Deno cannot resolve `_` in hostname
	dbUrl := fmt.Sprintf("postgresql://postgres:postgres@%s:5432/postgres", utils.DbAliases[0])
	// 3. Serve and log to console
	fmt.Fprintln(os.Stderr, "Setting up Edge Functions runtime...")
	if err := ServeFunctions(ctx, envFilePath, noVerifyJWT, importMapPath, dbUrl, runtimeOption, fsys); err != nil {
		return err
	}
	if err := utils.DockerStreamLogs(ctx, utils.EdgeRuntimeId, os.Stdout, os.Stderr); err != nil {
		return err
	}
	fmt.Println("Stopped serving " + utils.Bold(utils.FunctionsDir))
	return nil
}

func ServeFunctions(ctx context.Context, envFilePath string, noVerifyJWT *bool, importMapPath string, dbUrl string, runtimeOption RuntimeOption, fsys afero.Fs) error {
	// 1. Load default values
	if envFilePath == "" {
		if f, err := fsys.Stat(utils.FallbackEnvFilePath); err == nil && !f.IsDir() {
			envFilePath = utils.FallbackEnvFilePath
		}
	} else if !filepath.IsAbs(envFilePath) {
		envFilePath = filepath.Join(utils.CurrentDirAbs, envFilePath)
	}
	// 2. Parse user defined env
	env, err := parseEnvFile(envFilePath, fsys)
	if err != nil {
		return err
	}
	hostFuncDir, err := filepath.Abs(utils.FunctionsDir)
	if err != nil {
		return errors.Errorf("failed to resolve functions dir: %w", err)
	}
	dockerFuncDir := utils.ToDockerPath(hostFuncDir)
	env = append(env,
		fmt.Sprintf("SUPABASE_URL=http://%s:8000", utils.KongAliases[0]),
		"SUPABASE_ANON_KEY="+utils.Config.Auth.AnonKey,
		"SUPABASE_SERVICE_ROLE_KEY="+utils.Config.Auth.ServiceRoleKey,
		"SUPABASE_DB_URL="+dbUrl,
		"SUPABASE_INTERNAL_JWT_SECRET="+utils.Config.Auth.JwtSecret,
		fmt.Sprintf("SUPABASE_INTERNAL_HOST_PORT=%d", utils.Config.Api.Port),
		"SUPABASE_INTERNAL_FUNCTIONS_PATH="+dockerFuncDir,
	)
	if viper.GetBool("DEBUG") {
		env = append(env, "SUPABASE_INTERNAL_DEBUG=true")
	}
	if runtimeOption.InspectMode != nil {
		env = append(env, "SUPABASE_INTERNAL_WALLCLOCK_LIMIT_SEC=0")
	}
	// 3. Parse custom import map
	binds, functionsConfigString, err := populatePerFunctionConfigs(importMapPath, noVerifyJWT, fsys)
	if err != nil {
		return err
	}
	binds = append(binds,
		// Reuse deno cache directory, ie. DENO_DIR, between container restarts
		// https://denolib.gitbook.io/guide/advanced/deno_dir-code-fetch-and-cache
		utils.EdgeRuntimeId+":/root/.cache/deno:rw",
		hostFuncDir+":"+dockerFuncDir+":rw",
	)
	env = append(env, "SUPABASE_INTERNAL_FUNCTIONS_CONFIG="+functionsConfigString)
	// 4. Parse entrypoint script
	cmd := append([]string{
		"edge-runtime",
		"start",
		"--main-service=.",
		fmt.Sprintf("--port=%d", dockerRuntimeServerPort),
		fmt.Sprintf("--policy=%s", utils.Config.EdgeRuntime.Policy),
	}, runtimeOption.toArgs()...)
	if viper.GetBool("DEBUG") {
		cmd = append(cmd, "--verbose")
	}
	cmdString := strings.Join(cmd, " ")
	entrypoint := []string{"sh", "-c", `cat <<'EOF' > index.ts && ` + cmdString + `
` + mainFuncEmbed + `
EOF
`}
	// 5. Parse exposed ports
	ports := []string{fmt.Sprintf("::%d/tcp", dockerRuntimeServerPort)}
	if runtimeOption.InspectMode != nil {
		ports = append(ports, fmt.Sprintf(":%d:%d/tcp", utils.Config.EdgeRuntime.InspectorPort, dockerRuntimeInspectorPort))
	}
	exposedPorts, portBindings, err := nat.ParsePortSpecs(ports)
	if err != nil {
		return errors.Errorf("failed to expose ports: %w", err)
	}
	// 6. Start container
	_, err = utils.DockerStart(
		ctx,
		container.Config{
			Image:        utils.EdgeRuntimeImage,
			Env:          env,
			Entrypoint:   entrypoint,
			ExposedPorts: exposedPorts,
			WorkingDir:   utils.DockerDenoDir,
			// No tcp health check because edge runtime logs them as client connection error
		},
<<<<<<< HEAD
		container.HostConfig{
			Binds:      binds,
			ExtraHosts: []string{"host.docker.internal:host-gateway"},
		},
=======
		start.WithSyslogConfig(container.HostConfig{
			Binds:        binds,
			PortBindings: portBindings,
		}),
>>>>>>> dd2ba724
		network.NetworkingConfig{
			EndpointsConfig: map[string]*network.EndpointSettings{
				utils.NetId: {
					Aliases: utils.EdgeRuntimeAliases,
				},
			},
		},
		utils.EdgeRuntimeId,
	)
	return err
}

func parseEnvFile(envFilePath string, fsys afero.Fs) ([]string, error) {
	env := []string{}
	if len(envFilePath) == 0 {
		return env, nil
	}
	envMap, err := set.ParseEnvFile(envFilePath, fsys)
	if err != nil {
		return env, err
	}
	for name, value := range envMap {
		if strings.HasPrefix(name, "SUPABASE_") {
			fmt.Fprintln(os.Stderr, "Env name cannot start with SUPABASE_, skipping: "+name)
			continue
		}
		env = append(env, name+"="+value)
	}
	return env, nil
}

func populatePerFunctionConfigs(importMapPath string, noVerifyJWT *bool, fsys afero.Fs) ([]string, string, error) {
	slugs, err := deploy.GetFunctionSlugs(fsys)
	if err != nil {
		return nil, "", err
	}

	binds := []string{}
	functionsConfig := make(map[string]interface{}, len(slugs))
	for _, functionName := range slugs {
		fc := utils.GetFunctionConfig(functionName, importMapPath, noVerifyJWT, fsys)
		if fc.ImportMap != "" {
			modules, dockerImportMapPath, err := utils.BindImportMap(fc.ImportMap, fsys)
			if err != nil {
				return nil, "", err
			}
			binds = append(binds, modules...)
			fc.ImportMap = dockerImportMapPath
		}
		functionsConfig[functionName] = fc
	}

	functionsConfigBytes, err := json.Marshal(functionsConfig)
	if err != nil {
		return nil, "", errors.Errorf("failed to marshal config json: %w", err)
	}

	return utils.RemoveDuplicates(binds), string(functionsConfigBytes), nil
}<|MERGE_RESOLUTION|>--- conflicted
+++ resolved
@@ -15,12 +15,9 @@
 	"github.com/go-errors/errors"
 	"github.com/spf13/afero"
 	"github.com/spf13/viper"
-<<<<<<< HEAD
-=======
 	"github.com/supabase/cli/internal/db/start"
 	"github.com/supabase/cli/internal/functions/deploy"
 	"github.com/supabase/cli/internal/secrets/set"
->>>>>>> dd2ba724
 	"github.com/supabase/cli/internal/utils"
 )
 
@@ -180,17 +177,10 @@
 			WorkingDir:   utils.DockerDenoDir,
 			// No tcp health check because edge runtime logs them as client connection error
 		},
-<<<<<<< HEAD
 		container.HostConfig{
 			Binds:      binds,
-			ExtraHosts: []string{"host.docker.internal:host-gateway"},
+			PortBindings: portBindings,
 		},
-=======
-		start.WithSyslogConfig(container.HostConfig{
-			Binds:        binds,
-			PortBindings: portBindings,
-		}),
->>>>>>> dd2ba724
 		network.NetworkingConfig{
 			EndpointsConfig: map[string]*network.EndpointSettings{
 				utils.NetId: {

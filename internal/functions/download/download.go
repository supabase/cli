--- conflicted
+++ resolved
@@ -184,16 +184,9 @@
 			Image: utils.EdgeRuntimeImage,
 			Cmd:   []string{"unbundle", "--eszip", dockerEszipPath, "--output", utils.DockerDenoDir},
 		},
-<<<<<<< HEAD
 		container.HostConfig{
 			Binds:      binds,
-			ExtraHosts: []string{"host.docker.internal:host-gateway"},
 		},
-=======
-		start.WithSyslogConfig(container.HostConfig{
-			Binds: binds,
-		}),
->>>>>>> dd2ba724
 		network.NetworkingConfig{},
 		"",
 		os.Stdout,

--- conflicted
+++ resolved
@@ -148,9 +148,6 @@
 	vectorConfigTemplate = template.Must(template.New("vectorConfig").Parse(vectorConfigEmbed))
 )
 
-<<<<<<< HEAD
-func run(p utils.Program, ctx context.Context, fsys afero.Fs, excluded map[string]bool, dbConfig pgconn.Config, options ...func(*pgx.ConnConfig)) error {
-=======
 type poolerTenant struct {
 	DbHost            string
 	DbPort            uint16
@@ -168,13 +165,7 @@
 	poolerTenantTemplate = template.Must(template.New("poolerTenant").Parse(poolerTenantEmbed))
 )
 
-func run(p utils.Program, ctx context.Context, fsys afero.Fs, excludedContainers []string, dbConfig pgconn.Config, options ...func(*pgx.ConnConfig)) error {
-	excluded := make(map[string]bool)
-	for _, name := range excludedContainers {
-		excluded[name] = true
-	}
-
->>>>>>> 60361464
+func run(p utils.Program, ctx context.Context, fsys afero.Fs, excluded map[string]bool, dbConfig pgconn.Config, options ...func(*pgx.ConnConfig)) error {
 	// Start vector
 	if utils.Config.Analytics.Enabled && !isContainerExcluded(utils.VectorImage, excluded) {
 		var vectorConfigBuf bytes.Buffer
